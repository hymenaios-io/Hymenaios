--- conflicted
+++ resolved
@@ -93,12 +93,9 @@
 	msg = fmt.Sprintf("Unmarshal of %q failed\n%s", file, err)
 	jLog.Fatal(msg, utils.LogFrom{}, err != nil)
 
-<<<<<<< HEAD
-	c.handleDeprecatedConversion()
-=======
 	// Handle deprecations
 	c.ConvertCurrentVersionToDeployedVersion()
->>>>>>> 6ca95c19
+	c.handleDeprecatedConversion()
 
 	c.GetOrder(data)
 
