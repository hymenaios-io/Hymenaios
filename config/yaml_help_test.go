// Copyright [2024] [Argus]
//
// Licensed under the Apache License, Version 2.0 (the "License");
// you may not use this file except in compliance with the License.
// You may obtain a copy of the License at
//
// http://www.apache.org/licenses/LICENSE-2.0
//
// Unless required by applicable law or agreed to in writing, software
// distributed under the License is distributed on an "AS IS" BASIS,
// WITHOUT WARRANTIES OR CONDITIONS OF ANY KIND, either express or implied.
// See the License for the specific language governing permissions and
// limitations under the License.

//go:build unit || integration

package config

import (
	"os"
	"strings"
	"testing"

	"github.com/release-argus/Argus/test"
)

func writeFile(path string, data string, t *testing.T) {
	data = strings.TrimPrefix(data, "\n")
	os.WriteFile(path, []byte(data), 0644)
	t.Cleanup(func() { os.Remove(path) })
}

func testYAML_Argus(path string, t *testing.T) {
	data := test.TrimYAML(`
		settings:
			data:
				database_file: test-argus.db
			web:
				listen_port: 0
		service:
			release-argus/Argus:
				latest_version:
					type: github
					url: release-argus/Argus
	`)

	writeFile(path, data, t)
}

func testYAML_config_test(path string, t *testing.T) {
	data := test.TrimYAML(`
		settings:
			data:
				database_file: test-config_test.db
			web:
				listen_port: 0
		defaults:
			service:
				options:
					interval: 123
					semantic_versioning: n
				latest_version:
					access_token: ` + os.Getenv("GITHUB_TOKEN") + `
				notify:
					default: {}
				command:
					- - bash
						- /opt/default.sh
				webhook:
					default: {}
			notify:
				gotify:
					url_fields:
						host: foo.bar
						token: anonymous
				slack:
					params:
						host: defaultHost
						title: defaultTitle
						username: defaultUsername
			webhook:
				desired_status_code: 0
				delay: 2
				max_tries: 3
				silent_fails: false
		notify:
			default:
				type: gotify
				options:
					message: mainMessage
				params:
					username: mainUsername
		webhook:
			default:
				type: github
				url: https://awx.main.com/api/v2/job_templates/XX/github/
				secret: YYYYmain
				desired_status_code: 202
				delay: 3s
				max_tries: 1
		service:
			NoDefaults:
				options:
					interval: 10m
				latest_version:
					type: github
					url: release-argus/argusA
					url_commands:
						- type: regex
							regex: v(.*)
					require:
						regex_content: Argus-{{ version }}-linux-amd64
						regex_version: ^[0-9.]+[0-9]$
				notify:
					personal:
						type: mattermost
						options:
							message: overriddenMessage
						url_fields:
							channel: foo
							host: example.io
							token: "123"
						params:
							username: overriddenUsername
				command:
					- - bash
						- /opt/upgrade.sh
				webhook:
					personal:
						type: github
						url: https://awx.example.com/api/v2/job_templates/XX/github/
						secret: YYYY
						desired_status_code: 202
						delay: 3s
						max_tries: 1
			WantDefaults:
				latest_version:
					type: github
					url: release-argus/argusB
					url_commands:
						- type: regex
							regex: v(.*)
					require:
						regex_content: Argus-{{ version }}-linux-amd64
						regex_version: ^[0-9.]+[0-9]$
			Gitea:
				latest_version:
					type: github
					url: go-gitea/giteaC
					url_commands:
						- type: regex
							regex: v(.*)
					require:
						regex_content: gitea-{{ version }}-linux-amd64
						regex_version: ^[0-9.]+[0-9]$
				notify:
					personal:
						type: mattermost
						options:
							delay: 0s
						url_fields:
							host: mattermost.example.com
							port: "443"
							token: ZZZZ
						params:
							icon: https://raw.githubusercontent.com/go-gitea/gitea/main/public/img/logo.png
				webhook:
					personal:
						type: github
						url: https://awx.example.com/api/v2/job_templates/XX/github/
						secret: YYYY
						delay: 0s
			Disabled:
				options:
					active: false
				latest_version:
					type: github
					url: release-argus/argusD
	`)

	writeFile(path, data, t)
}

<<<<<<< HEAD
func testYAML_SomeNilServices(path string, t *testing.T) {
	data := test.TrimYAML(`
		service:
			a:
				latest_version:
					type: github
					url: release-argus/Argus
			b:
			c:
			d:
				latest_version:
					type: github
					url: release-argus/Argus
	`)

	writeFile(path, data, t)
=======
func testYAML_ConfigTest(path string, t *testing.T) {
	data := `
settings:
  data:
    database_file: test-config_test.db
  web:
    listen_port: 0
defaults:
  service:
    options:
      interval: 123
      semantic_versioning: n
    latest_version:
      access_token: ghp_default
    notify:
      default: {}
    command:
      - - bash
        - /opt/default.sh
    webhook:
      default: {}
  notify:
    gotify:
      url_fields:
        host: foo.bar
        token: anonymous
    slack:
      params:
        host: defaultHost
        title: defaultTitle
        username: defaultUsername
  webhook:
    desired_status_code: 0
    delay: 2
    max_tries: 3
    silent_fails: false
notify:
  default:
    type: gotify
    options:
      message: mainMessage
    params:
      username: mainUsername
webhook:
  default:
    type: github
    url: https://awx.main.com/api/v2/job_templates/XX/github/
    secret: YYYYmain
    desired_status_code: 202
    delay: 3s
    max_tries: 1
service:
  NoDefaults:
    options:
      interval: 10m
    latest_version:
      type: github
      url: release-argus/argus
      url_commands:
        - type: regex
          regex: v(.*)
      require:
        regex_content: Argus-{{ version }}-linux-amd64
        regex_version: ^[0-9.]+[0-9]$
    notify:
      personal:
        type: mattermost
        options:
          message: overriddenMessage
        url_fields:
          channel: foo
          host: example.io
          token: "123"
        params:
          username: overriddenUsername
    command:
      - - bash
        - /opt/upgrade.sh
    webhook:
      personal:
        type: github
        url: https://awx.example.com/api/v2/job_templates/XX/github/
        secret: YYYY
        desired_status_code: 202
        delay: 3s
        max_tries: 1
  WantDefaults:
    latest_version:
      type: github
      url: release-argus/argus
      url_commands:
        - type: regex
          regex: v(.*)
      require:
        regex_content: Argus-{{ version }}-linux-amd64
        regex_version: ^[0-9.]+[0-9]$
  Gitea:
    latest_version:
      type: github
      url: go-gitea/gitea
      url_commands:
        - type: regex
          regex: v(.*)
      require:
        regex_content: gitea-{{ version }}-linux-amd64
        regex_version: ^[0-9.]+[0-9]$
    notify:
      personal:
        type: mattermost
        options:
          delay: 0s
        url_fields:
          host: mattermost.example.com
          port: "443"
          token: ZZZZ
        params:
          icon: https://raw.githubusercontent.com/go-gitea/gitea/main/public/img/logo.png
    webhook:
      personal:
        type: github
        url: https://awx.example.com/api/v2/job_templates/XX/github/
        secret: YYYY
        delay: 0s
  Disabled:
    options:
      active: false
    latest_version:
      type: github
      url: release-argus/argus
  EmptyServiceIsDeleted:
`

	writeYAML(path, data, t)
>>>>>>> 59d88db8
}

func testYAML_SmallConfigTest(path string, t *testing.T) {
	// for the `save.go`
	// if index < 0 {
	// boundary check
	data := test.TrimYAML(`
		settings:
			data: {}
			web: {}
		service:
			some-service:
				options: {}
				latest_version:
					type: github
					url: release-argus/Argus
				dashboard: {}
		`)

	writeFile(path, data, t)
}

func testYAML_Ordering_0(path string, t *testing.T) {
	data := test.TrimYAML(`
		settings:
			web:
				listen_port: 0
			data:
				database_file: 'test-ordering_0.db'
		defaults:
			service:
				latest_version:
					access_token: ` + os.Getenv("GITHUB_TOKEN") + `
				options:
					interval: 123
					semantic_versioning: n

		notify:
			default:
				type: gotify
				options:
					message: mainMessage

		service:
			NoDefaults:
				latest_version:
					type: github
					url: release-argus/argus
					access_token: ghp_other
			WantDefaults:
				latest_version:
					type: github
					url: release-argus/argus
			Disabled:
				options:
					active: false
				latest_version:
					type: github
					url: release-argus/argus
			Gitea:
				latest_version:
					type: github
					url: go-gitea/gitea

		webhook:
			default:
				type: github
				url: https://awx.main.com/api/v2/job_templates/XX/github/
	`)

	writeFile(path, data, t)
}

func testYAML_Ordering_1_no_services(path string, t *testing.T) {
	data := test.TrimYAML(`
		settings:
			data:
				database_file: test-ordering_1.db
			web:
				listen_port: "0"
		defaults:
			service:
				options:
					interval: 123s
					semantic_versioning: false
				latest_version:
					access_token: ` + os.Getenv("GITHUB_TOKEN") + `
				deployed_version: {}
			notify:
				gotify:
					url_fields:
						host: foo.bar
						token: anonymous
				slack:
					params:
						host: defaultHost
						title: defaultTitle
						username: defaultUsername
			webhook:
				desired_status_code: 0
				delay: 2s
				max_tries: 3
				silent_fails: false
	`)

	writeFile(path, data, t)
}

func testYAML_Ordering_2_obscure_service_names(path string, t *testing.T) {
	data := test.TrimYAML(`
		service:
			"123":
				latest_version:
					type: github
					url: release-argus/argus
			"foo bar":
				latest_version:
					type: github
					url: release-argus/argus
			"foo: bar":
				latest_version:
					type: github
					url: release-argus/argus
			"foo: \"bar\"":
				latest_version:
					type: github
					url: release-argus/argus
			"\"foo: bar\"":
				latest_version:
					type: github
					url: release-argus/argus
			"'foo: bar'":
				latest_version:
					type: github
					url: release-argus/argus
			"\"foo bar\"":
				latest_version:
					type: github
					url: release-argus/argus
			"'foo bar'":
				latest_version:
					type: github
					url: release-argus/argus
			"foo \"bar\"":
				latest_version:
					type: github
					url: release-argus/argus
			"foo: bar, baz":
				latest_version:
					type: github
					url: release-argus/argus
	`)

	writeFile(path, data, t)
}

func testYAML_Ordering_3_empty_line_after_service_line(path string, t *testing.T) {
	data := test.TrimYAML(`
		service:

			C:
				latest_version:
					type: github
					url: release-argus/argus
					access_token: ghp_other
			B:
				latest_version:
					type: github
					url: release-argus/argus

			A:
				latest_version:
					type: github
					url: release-argus/argus
	`)

	writeFile(path, data, t)
}

func testYAML_Ordering_4_multiple_empty_lines_after_service_line(path string, t *testing.T) {
	data := test.TrimYAML(`
		service:
` + strings.Repeat("\n", 3) + `
			P:
				latest_version:
					type: github
					url: release-argus/argus
` + strings.Repeat("\n", 5) + `
			L:
				latest_version:
					type: github
					url: release-argus/argus
` + strings.Repeat("\n", 2) + `
			S:
				latest_version:
					type: github
					url: release-argus/argus
	`)

	writeFile(path, data, t)
}

func testYAML_Ordering_5_eof_is_service_line(path string, t *testing.T) {
	data := test.TrimYAML(`
	settings:
	data:
	database_file: test-ordering_5.db

	service:`)

	writeFile(path, data, t)
}

func testYAML_Ordering_6_no_services_after_service_line_another_block(path string, t *testing.T) {
	data := test.TrimYAML(`
		service:

		settings:
			data:
				database_file: test-ordering_5.db
	`)

	writeFile(path, data, t)
}

func testYAML_Ordering_7_no_services_after_service_line(path string, t *testing.T) {
	data := test.TrimYAML(`
		settings:
			data:
				database_file: test-ordering_5.db
		service:
	`)

	writeFile(path, data, t)
}

func testYAML_LoadDefaults(path string, t *testing.T) {
	data := test.TrimYAML(`
		settings:
			data:
				database_file: test-config_test.db
			web:
				listen_port: 0
		defaults:
			service:
				options:
					interval: 123
					semantic_versioning: n
				latest_version:
					access_token: ` + os.Getenv("GITHUB_TOKEN") + `
				notify:
					gotify:
						url_fields:
						host: foo.bar
						token: anonymous
					slack:
						params:
						host: defaultHost
						title: defaultTitle
						username: defaultUsername
				webhook:
					desired_status_code: 0
					delay: 2
					max_tries: 3
					silent_fails: false
		notify:
			default:
			type: gotify
			options:
				message: mainMessage
			params:
				username: mainUsername
		webhook:
			default:
				type: github
				url: https://awx.main.com/api/v2/job_templates/XX/github/
				secret: YYYYmain
				desired_status_code: 202
				delay: 3s
				max_tries: 1
		service:
			NoDefaults:
				options:
					interval: 10m
				latest_version:
					type: github
					url: release-argus/argus
					url_commands:
					- type: regex
						regex: v(.*)
					require:
						regex_content: Argus-{{ version }}-linux-amd64
						regex_version: ^[0-9.]+[0-9]$
				notify:
					personal:
						type: mattermost
						options:
							message: overriddenMessage
						url_fields:
							channel: foo
							host: example.io
							token: "123"
						params:
							username: overriddenUsername
				command:
					- - bash
					- /opt/upgrade.sh
				webhook:
					personal:
						type: github
						url: https://awx.example.com/api/v2/job_templates/XX/github/
						secret: YYYY
						desired_status_code: 202
						delay: 3s
						max_tries: 1
			WantDefaults:
				latest_version:
					type: github
					url: release-argus/argus
					url_commands:
					- type: regex
						regex: v(.*)
					require:
						regex_content: Argus-{{ version }}-linux-amd64
						regex_version: ^[0-9.]+[0-9]$
			notify:
				default: {}
			webhook:
				default: {}
			Gitea:
				latest_version:
					type: github
					url: go-gitea/gitea
					url_commands:
					- type: regex
						regex: v(.*)
					require:
						regex_content: gitea-{{ version }}-linux-amd64
						regex_version: ^[0-9.]+[0-9]$
				notify:
					personal:
						type: mattermost
						options:
							delay: 0s
						url_fields:
							host: mattermost.example.com
							port: "443"
							token: ZZZZ
						params:
							icon: https://raw.githubusercontent.com/go-gitea/gitea/main/public/img/logo.png
				webhook:
					personal:
						type: github
						url: https://awx.example.com/api/v2/job_templates/XX/github/
						secret: YYYY
						delay: 0s
			Disabled:
				options:
					active: false
				latest_version:
					type: github
					url: release-argus/argus
	`)

	writeFile(path, data, t)
}

func testYAML_Edit(path string, t *testing.T) {
	data := test.TrimYAML(`
		settings:
			data:
				database_file: test-config_edit.db
		defaults:
			service:
				latest_version:
					access_token: ` + os.Getenv("GITHUB_TOKEN") + `
		service:
			alpha:
				latest_version:
					type: url
					url: https://valid.release-argus.io/plain
					url_commands:
					- type: regex
						regex: v(.*)
			bravo:
				latest_version:
					type: url
					url: https://valid.release-argus.io/plain
					url_commands:
					- type: regex
						regex: ([0-9.]+)
			charlie:
				latest_version:
					type: url
					url: https://valid.release-argus.io/plain
					url_commands:
					- type: regex
						regex: v?([0-9.]+)
	`)

	writeFile(path, data, t)
}<|MERGE_RESOLUTION|>--- conflicted
+++ resolved
@@ -60,7 +60,7 @@
 					interval: 123
 					semantic_versioning: n
 				latest_version:
-					access_token: ` + os.Getenv("GITHUB_TOKEN") + `
+					access_token: ghp_default
 				notify:
 					default: {}
 				command:
@@ -104,7 +104,7 @@
 					interval: 10m
 				latest_version:
 					type: github
-					url: release-argus/argusA
+					url: release-argus/argus
 					url_commands:
 						- type: regex
 							regex: v(.*)
@@ -136,7 +136,7 @@
 			WantDefaults:
 				latest_version:
 					type: github
-					url: release-argus/argusB
+					url: release-argus/argus
 					url_commands:
 						- type: regex
 							regex: v(.*)
@@ -146,7 +146,7 @@
 			Gitea:
 				latest_version:
 					type: github
-					url: go-gitea/giteaC
+					url: go-gitea/gitea
 					url_commands:
 						- type: regex
 							regex: v(.*)
@@ -175,13 +175,13 @@
 					active: false
 				latest_version:
 					type: github
-					url: release-argus/argusD
-	`)
-
-	writeFile(path, data, t)
-}
-
-<<<<<<< HEAD
+					url: release-argus/argus
+			EmptyServiceIsDeleted:
+	`)
+
+	writeFile(path, data, t)
+}
+
 func testYAML_SomeNilServices(path string, t *testing.T) {
 	data := test.TrimYAML(`
 		service:
@@ -198,141 +198,6 @@
 	`)
 
 	writeFile(path, data, t)
-=======
-func testYAML_ConfigTest(path string, t *testing.T) {
-	data := `
-settings:
-  data:
-    database_file: test-config_test.db
-  web:
-    listen_port: 0
-defaults:
-  service:
-    options:
-      interval: 123
-      semantic_versioning: n
-    latest_version:
-      access_token: ghp_default
-    notify:
-      default: {}
-    command:
-      - - bash
-        - /opt/default.sh
-    webhook:
-      default: {}
-  notify:
-    gotify:
-      url_fields:
-        host: foo.bar
-        token: anonymous
-    slack:
-      params:
-        host: defaultHost
-        title: defaultTitle
-        username: defaultUsername
-  webhook:
-    desired_status_code: 0
-    delay: 2
-    max_tries: 3
-    silent_fails: false
-notify:
-  default:
-    type: gotify
-    options:
-      message: mainMessage
-    params:
-      username: mainUsername
-webhook:
-  default:
-    type: github
-    url: https://awx.main.com/api/v2/job_templates/XX/github/
-    secret: YYYYmain
-    desired_status_code: 202
-    delay: 3s
-    max_tries: 1
-service:
-  NoDefaults:
-    options:
-      interval: 10m
-    latest_version:
-      type: github
-      url: release-argus/argus
-      url_commands:
-        - type: regex
-          regex: v(.*)
-      require:
-        regex_content: Argus-{{ version }}-linux-amd64
-        regex_version: ^[0-9.]+[0-9]$
-    notify:
-      personal:
-        type: mattermost
-        options:
-          message: overriddenMessage
-        url_fields:
-          channel: foo
-          host: example.io
-          token: "123"
-        params:
-          username: overriddenUsername
-    command:
-      - - bash
-        - /opt/upgrade.sh
-    webhook:
-      personal:
-        type: github
-        url: https://awx.example.com/api/v2/job_templates/XX/github/
-        secret: YYYY
-        desired_status_code: 202
-        delay: 3s
-        max_tries: 1
-  WantDefaults:
-    latest_version:
-      type: github
-      url: release-argus/argus
-      url_commands:
-        - type: regex
-          regex: v(.*)
-      require:
-        regex_content: Argus-{{ version }}-linux-amd64
-        regex_version: ^[0-9.]+[0-9]$
-  Gitea:
-    latest_version:
-      type: github
-      url: go-gitea/gitea
-      url_commands:
-        - type: regex
-          regex: v(.*)
-      require:
-        regex_content: gitea-{{ version }}-linux-amd64
-        regex_version: ^[0-9.]+[0-9]$
-    notify:
-      personal:
-        type: mattermost
-        options:
-          delay: 0s
-        url_fields:
-          host: mattermost.example.com
-          port: "443"
-          token: ZZZZ
-        params:
-          icon: https://raw.githubusercontent.com/go-gitea/gitea/main/public/img/logo.png
-    webhook:
-      personal:
-        type: github
-        url: https://awx.example.com/api/v2/job_templates/XX/github/
-        secret: YYYY
-        delay: 0s
-  Disabled:
-    options:
-      active: false
-    latest_version:
-      type: github
-      url: release-argus/argus
-  EmptyServiceIsDeleted:
-`
-
-	writeYAML(path, data, t)
->>>>>>> 59d88db8
 }
 
 func testYAML_SmallConfigTest(path string, t *testing.T) {
