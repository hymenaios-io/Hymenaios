--- conflicted
+++ resolved
@@ -124,7 +124,6 @@
 	config.HardDefaults.Service.Status.DatabaseChannel = config.DatabaseChannel
 
 	config.GetOrder(data)
-<<<<<<< HEAD
 	services := util.SortedKeys(config.Service)
 	for _, name := range services {
 		if config.Service[name] == nil {
@@ -134,8 +133,6 @@
 	}
 
 	config.Init(false) // Log already set in TestMain
-=======
->>>>>>> 59d88db8
 	for name, service := range config.Service {
 		if service == nil {
 			config.Order = util.RemoveElement(config.Order, name)
