// Copyright [2022] [Argus]
//
// Licensed under the Apache License, Version 2.0 (the "License");
// you may not use this file except in compliance with the License.
// You may obtain a copy of the License at
//
// http://www.apache.org/licenses/LICENSE-2.0
//
// Unless required by applicable law or agreed to in writing, software
// distributed under the License is distributed on an "AS IS" BASIS,
// WITHOUT WARRANTIES OR CONDITIONS OF ANY KIND, either express or implied.
// See the License for the specific language governing permissions and
// limitations under the License.

package types

import (
	"time"

	shoutrrr_types "github.com/containrrr/shoutrrr/pkg/types"
	"github.com/release-argus/Argus/utils"
)

// ServiceSummary is the Summary of a Service.
type ServiceSummary struct {
	ID                       *string `json:"id,omitempty"`                   //
	Active                   *bool   `json:"active,omitempty"`               // Active Service?
	Comment                  *string `json:"comment,omitempty"`              // Comment on the Service
	Type                     *string `json:"type,omitempty"`                 // "github"/"URL"
	URL                      *string `json:"url,omitempty"`                  // type:URL - "https://example.com", type:github - "owner/repo" or "https://github.com/owner/repo"
	Icon                     string  `json:"icon,omitempty"`                 // Service.Icon / Service.Notify.*.Params.Icon / Service.Notify.*.Defaults.Params.Icon
	IconLinkTo               *string `json:"icon_link_to,omitempty"`         // URL to redirect Icon clicks to
	HasDeployedVersionLookup *bool   `json:"has_deployed_version,omitempty"` // Whether this service has a DeployedVersionLookup
	Command                  int     `json:"command,omitempty"`              // Whether there are Command(s) to send on a new release
	WebHook                  int     `json:"webhook,omitempty"`              // Whether there are WebHook(s) to send on a new release
	Status                   *Status `json:"status,omitempty"`               // Track the Status of this source (version and regex misses)
}

// Status is the Status of a Service.
type Status struct {
	ApprovedVersion          string `json:"approved_version,omitempty"`           // The version that's been approved
	DeployedVersion          string `json:"deployed_version,omitempty"`           // Track the deployed version of the service from the last successful WebHook
	DeployedVersionTimestamp string `json:"deployed_version_timestamp,omitempty"` // UTC timestamp that the deployed version change was noticed
	LatestVersion            string `json:"latest_version,omitempty"`             // Latest version found from query()
	LatestVersionTimestamp   string `json:"latest_version_timestamp,omitempty"`   // UTC timestamp that the latest version change was noticed
	LastQueried              string `json:"last_queried,omitempty"`               // UTC timestamp that version was last queried/checked
	RegexMissesContent       uint   `json:"regex_misses_content,omitempty"`       // Counter for the number of regex misses on URL content
	RegexMissesVersion       uint   `json:"regex_misses_version,omitempty"`       // Counter for the number of regex misses on version
}

// StatusFails keeps track of whether each of the notifications failed on the last version change.
type StatusFails struct {
	Notify  *[]bool `json:"notify,omitempty"`  // Track whether any of the Slice failed
	WebHook *[]bool `json:"webhook,omitempty"` // Track whether any of the WebHookSlice failed
}

// StatusFailsSummary keeps track of whether any of the notifications failed on the last version change.
type StatusFailsSummary struct {
	Notify  *bool `json:"notify,omitempty"`  // Track whether any of the Slice failed
	WebHook *bool `json:"webhook,omitempty"` // Track whether any of the WebHookSlice failed
}

// WebHookSummary is the summary of a WebHook.
type WebHookSummary struct {
	Failed *bool `json:"failed,omitempty"` // Whether this WebHook failed to send successfully for the LatestVersion
}

// Info is runtime and build information.
type Info struct {
	Build   BuildInfo   `json:"build,omitempty"`
	Runtime RuntimeInfo `json:"runtime,omitempty"`
}

// BuildInfo is information from build time.
type BuildInfo struct {
	Version   string `json:"version,omitempty"`
	BuildDate string `json:"build_date,omitempty"`
	GoVersion string `json:"go_version,omitempty"`
}

// RuntimeInfo is current runtime information.
type RuntimeInfo struct {
	StartTime      time.Time `json:"start_time,omitempty"`
	CWD            string    `json:"cwd,omitempty"`
	GoRoutineCount int       `json:"goroutines,omitempty"`
	GOMAXPROCS     int       `json:"GOMAXPROCS,omitempty"`
	GoGC           string    `json:"GOGC,omitempty"`
	GoDebug        string    `json:"GODEBUG,omitempty"`
}

// Flags is the runtime flags.
type Flags struct {
	ConfigFile     *string `json:"config.file,omitempty"`
	LogLevel       string  `json:"log.level,omitempty"`
	LogTimestamps  *bool   `json:"log.timestamps,omitempty"`
	WebListenHost  string  `json:"web.listen-host,omitempty"`
	WebListenPort  string  `json:"web.listen-port,omitempty"`
	WebCertFile    *string `json:"web.cert-file"`
	WebPKeyFile    *string `json:"web.pkey-file"`
	WebRoutePrefix string  `json:"web.route-prefix,omitempty"`
}

// Defaults is the global default for vars.
type Defaults struct {
	Service Service     `json:"service,omitempty"`
	Notify  NotifySlice `json:"notify,omitempty"`
	WebHook WebHook     `json:"webhook,omitempty"`
}

// Config is the config for Argus.
type Config struct {
	File     string        `json:"-"`                  // Path to the config file (-config.file='')
	Defaults *Defaults     `json:"defaults,omitempty"` // Default values for the various parameters
	Service  *ServiceSlice `json:"service,omitempty"`  // The service(s) to monitor
	Notify   *NotifySlice  `json:"notify,omitempty"`   // Notify message(s) to send on a new release
	WebHook  *WebHookSlice `json:"webhook,omitempty"`  // WebHook(s) to send on a new release
	Settings *Settings     `json:"settings,omitempty"` // Settings for the program
	Order    []string      `json:"order,omitempty"`    // Ordering for the Service(s) in the WebUI
}

// Settings contains settings for the program.
type Settings struct {
	Log LogSettings `json:"log,omitempty"`
	Web WebSettings `json:"web,omitempty"`
}

// LogSettings contains web settings for the program.
type LogSettings struct {
	Timestamps *bool   `json:"timestamps,omitempty"` // Timestamps in CLI output
	Level      *string `json:"level,omitempty"`      // Log level
}

// WebSettings contains web settings for the program.
type WebSettings struct {
	ListenHost  *string `json:"listen_host,omitempty"`  // Web listen host
	ListenPort  *string `json:"listen_port,omitempty"`  // Web listen port
	CertFile    *string `json:"cert_file,omitempty"`    // HTTPS certificate path
	KeyFile     *string `json:"pkey_file,omitempty"`    // HTTPS privkey path
	RoutePrefix *string `json:"route_prefix,omitempty"` // Web endpoint prefix
}

// NotifySlice is a slice mapping of Notify.
type NotifySlice map[string]*Notify

// Censor this MotifySlice for sending over a WebSocket
func (n *NotifySlice) Censor() *NotifySlice {
	if n == nil {
		return nil
	}

	slice := make(NotifySlice, len(*n))
	for i := range *n {
		slice[i] = (*n)[i].Censor()
	}
	return &slice
}

// Notify is a message w/ destination and from details.
type Notify struct {
	ID        *string               `json:"-"`                    // ID for this Notify sender
	Type      string                `json:"type,omitempty"`       // Notification type, e.g. slack
	Options   map[string]string     `json:"options,omitempty"`    // Options
	URLFields map[string]string     `json:"url_fields,omitempty"` // URL Fields
	Params    shoutrrr_types.Params `json:"params,omitempty"`     // Param props
}

// Censor this Notify for sending over a WebSocket
func (n *Notify) Censor() *Notify {
	if n == nil {
		return nil
	}

	// Check whether the Notify contains a field we should censor
	// url_fields
	censorURLFields := false
	url_fields_to_censor := []string{
		"apikey",
		"botkey",
		"password",
		"token",
		"tokena",
		"tokenb",
		"webhookid",
	}
	if len(n.URLFields) > 0 {
		for i := range url_fields_to_censor {
			if n.URLFields[url_fields_to_censor[i]] != "" {
				censorURLFields = true
			}
		}
	}
	// params
	censorParams := false
	params_to_censor := []string{
		"devices",
		"host",
	}
	if len(n.Params) > 0 {
		for i := range params_to_censor {
			if n.Params[params_to_censor[i]] != "" {
				censorParams = true
			}
		}
	}

	if !(censorURLFields || censorParams) {
		return n
	}

	// Censor the fields that should be censored
	urlFields := n.URLFields
	if censorURLFields {
		urlFields = utils.CopyMap(n.URLFields)
		for i := range url_fields_to_censor {
			if urlFields[url_fields_to_censor[i]] != "" {
				urlFields[url_fields_to_censor[i]] = "<secret>"
			}
		}
	}
	params := n.Params
	if censorParams {
		params = utils.CopyMap(n.Params)
		for i := range params_to_censor {
			if params[params_to_censor[i]] != "" {
				params[params_to_censor[i]] = "<secret>"
			}
		}
	}

	return &Notify{
		Type:      n.Type,
		Options:   n.Options,
		URLFields: urlFields,
		Params:    params,
	}
}

type NotifyParams map[string]string

// ServiceSlice is a slice mapping of Service.
type ServiceSlice map[string]*Service

// Service is a source to be serviceed and provides everything needed to extract
// the latest version from the URL provided.
type Service struct {
	Active                *bool                  `json:"active,omitempty"`              // Active Service?
<<<<<<< HEAD
	Comment               *string                `json:"comment,omitempty"`             // Comment on the Service/
=======
	Comment               *string                `json:"comment,omitempty"`             // Comment on the Service
>>>>>>> f1749cab
	Type                  *string                `json:"type,omitempty"`                // "github"/"URL"
	URL                   *string                `json:"url,omitempty"`                 // type:URL - "https://example.com", type:github - "owner/repo" or "https://github.com/owner/repo"
	WebURL                *string                `json:"web_url,omitempty"`             // URL to provide on the Web UI
	URLCommands           *URLCommandSlice       `json:"url_commands,omitempty"`        // Commands to filter the release from the URL request
	Interval              *string                `json:"interval,omitempty"`            // AhBmCs = Sleep A hours, B minutes and C seconds between queries
	SemanticVersioning    *bool                  `json:"semantic_versioning,omitempty"` // default - true  = Version has to be greater than the previous to trigger alerts/WebHooks
	RegexContent          *string                `json:"regex_content,omitempty"`       // "abc-[a-z]+-{{ version }}_amd64.deb" This regex must exist in the body of the URL to trigger new version actions
	RegexVersion          *string                `json:"regex_version,omitempty"`       // "v*[0-9.]+" The version found must match this release to trigger new version actions
	UsePreRelease         *bool                  `json:"use_prerelease,omitempty"`      // Whether GitHub prereleases should be used
	AutoApprove           *bool                  `json:"auto_approve,omitempty"`        // default - true = Requre approval before sending WebHook(s) for new releases
	IgnoreMisses          *bool                  `json:"ignore_misses,omitempty"`       // Ignore URLCommands that fail (e.g. split on text that doesn't exist)
	AccessToken           *string                `json:"access_token,omitempty"`        // GitHub access token to use
	AllowInvalidCerts     *bool                  `json:"allow_invalid_certs,omitempty"` // default - false = Disallows invalid HTTPS certificates
	Icon                  string                 `json:"icon,omitempty"`                // Icon URL to use for messages/Web UI
	IconLinkTo            *string                `json:"icon_link_to,omitempty"`        // URL to redirect Icon clicks to
	Command               *CommandSlice          `json:"command,omitempty"`             // OS Commands to run on new release
	Notify                *NotifySlice           `json:"notify,omitempty"`              // Service-specific Notify vars
	WebHook               *WebHookSlice          `json:"webhook,omitempty"`             // Service-specific WebHook vars
	DeployedVersionLookup *DeployedVersionLookup `json:"deployed_version,omitempty"`    // Var to scrape the Service's current deployed version
	Status                *Status                `json:"status,omitempty"`              // Track the Status of this source (version and regex misses)
}

// DeployedVersionLookup of the service.
type DeployedVersionLookup struct {
	URL               string                 `json:"url,omitempty"`                 // URL to query
	AllowInvalidCerts *bool                  `json:"allow_invalid_certs,omitempty"` // default - false = Disallows invalid HTTPS certificates
	BasicAuth         *BasicAuth             `json:"basic_auth,omitempty"`          // Basic Auth for the HTTP(S) request
	Headers           []Header               `json:"headers,omitempty"`             // Headers for the HTTP(S) request
	JSON              string                 `json:"json,omitempty"`                // JSON key to use e.g. version_current
	Regex             string                 `json:"regex,omitempty"`               // Regex to get the DeployedVersion
	HardDefaults      *DeployedVersionLookup `json:"-"`                             // Hardcoded default values
	Defaults          *DeployedVersionLookup `json:"-"`                             // Default values
}

// BasicAuth to use on the HTTP(s) request.
type BasicAuth struct {
	Username string `json:"username"`
	Password string `json:"password"`
}

// Header to use in the HTTP request.
type Header struct {
	Key   string `json:"key"`   // Header key, e.g. X-Sig
	Value string `json:"value"` // Value to give the key
}

// URLCommandSlice is a slice of URLCommand to be used to filter version from the URL Content.
type URLCommandSlice []URLCommand

// URLCommand is a command to be ran to filter version from the URL body.
type URLCommand struct {
	Type         string  `json:"type,omitempty"`          // regex/replace/split
	Regex        *string `json:"regex,omitempty"`         // regex: regexp.MustCompile(Regex)
	Index        int     `json:"index,omitempty"`         // regex/split: re.FindAllString(URL_content, -1)[Index]  /  strings.Split("text")[Index]
	Text         *string `json:"text,omitempty"`          // split:                strings.Split(tgtString, "Text")
	New          *string `json:"new,omitempty"`           // replace:              strings.ReplaceAll(tgtString, "Old", "New")
	Old          *string `json:"old,omitempty"`           // replace:              strings.ReplaceAll(tgtString, "Old", "New")
	IgnoreMisses *bool   `json:"ignore_misses,omitempty"` // Ignore this command failing (e.g. split on text that doesn't exist)
}

type Command []string
type CommandSlice []Command

// WebHookSlice is a slice mapping of WebHook.
type WebHookSlice map[string]*WebHook

// WebHook is a WebHook to send.
type WebHook struct {
	ServiceID         *string            `json:"-"`                             // ID of the service this WebHook is attached to
	Type              *string            `json:"type,omitempty"`                // "github"/"url"
	URL               *string            `json:"url,omitempty"`                 // "https://example.com"
	Secret            *string            `json:"secret,omitempty"`              // "SECRET"
	CustomHeaders     *map[string]string `json:"custom_headers,omitempty"`      // Custom Headers for the WebHook
	DesiredStatusCode *int               `json:"desired_status_code,omitempty"` // e.g. 202
	Delay             *string            `json:"delay,omitempty"`               // The delay before sending the WebHook
	MaxTries          *uint              `json:"max_tries,omitempty"`           // Number of times to attempt sending the WebHook if the desired status code is not received
	SilentFails       *bool              `json:"silent_fails,omitempty"`        // Whether to notify if this WebHook fails MaxTries times
}

// Notifiers are the notifiers to use when a WebHook fails.
type Notifiers struct {
	Notify *NotifySlice // Service.Notify
}

// CommandSummary is the summary of a Command.
type CommandSummary struct {
	Failed *bool `json:"failed,omitempty"` // Whether this WebHook failed to send successfully for the LatestVersion
}

// CommandStateUpdate will give an update of the current state of the Command
// @ index
type CommandStatusUpdate struct {
	Command string `json:"command"` // Index of the Command
	Failed  bool   `json:"failed"`  // Whether the last attempt of this command failed
}<|MERGE_RESOLUTION|>--- conflicted
+++ resolved
@@ -244,11 +244,7 @@
 // the latest version from the URL provided.
 type Service struct {
 	Active                *bool                  `json:"active,omitempty"`              // Active Service?
-<<<<<<< HEAD
-	Comment               *string                `json:"comment,omitempty"`             // Comment on the Service/
-=======
 	Comment               *string                `json:"comment,omitempty"`             // Comment on the Service
->>>>>>> f1749cab
 	Type                  *string                `json:"type,omitempty"`                // "github"/"URL"
 	URL                   *string                `json:"url,omitempty"`                 // type:URL - "https://example.com", type:github - "owner/repo" or "https://github.com/owner/repo"
 	WebURL                *string                `json:"web_url,omitempty"`             // URL to provide on the Web UI
