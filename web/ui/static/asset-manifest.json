--- conflicted
+++ resolved
@@ -1,16 +1,6 @@
 {
   "files": {
     "main.css": "./static/css/main.a965f714.css",
-<<<<<<< HEAD
-    "main.js": "./static/js/main.b0c509a7.js",
-    "index.html": "./index.html",
-    "main.a965f714.css.map": "./static/css/main.a965f714.css.map",
-    "main.b0c509a7.js.map": "./static/js/main.b0c509a7.js.map"
-  },
-  "entrypoints": [
-    "static/css/main.a965f714.css",
-    "static/js/main.b0c509a7.js"
-=======
     "main.js": "./static/js/main.24fa8df7.js",
     "index.html": "./index.html",
     "main.a965f714.css.map": "./static/css/main.a965f714.css.map",
@@ -19,6 +9,5 @@
   "entrypoints": [
     "static/css/main.a965f714.css",
     "static/js/main.24fa8df7.js"
->>>>>>> 6ca95c19
   ]
 }