--- conflicted
+++ resolved
@@ -1,25 +1,13 @@
 {
   "files": {
-<<<<<<< HEAD
     "main.css": "./static/css/main.f180f0e2.css",
-    "main.js": "./static/js/main.1a41bf42.js",
+    "main.js": "./static/js/main.0d0cc5d5.js",
     "index.html": "./index.html",
     "main.f180f0e2.css.map": "./static/css/main.f180f0e2.css.map",
-    "main.1a41bf42.js.map": "./static/js/main.1a41bf42.js.map"
+    "main.0d0cc5d5.js.map": "./static/js/main.0d0cc5d5.js.map"
   },
   "entrypoints": [
     "static/css/main.f180f0e2.css",
-    "static/js/main.1a41bf42.js"
-=======
-    "main.css": "./static/css/main.9a6d010e.css",
-    "main.js": "./static/js/main.5fa4a70d.js",
-    "index.html": "./index.html",
-    "main.9a6d010e.css.map": "./static/css/main.9a6d010e.css.map",
-    "main.5fa4a70d.js.map": "./static/js/main.5fa4a70d.js.map"
-  },
-  "entrypoints": [
-    "static/css/main.9a6d010e.css",
-    "static/js/main.5fa4a70d.js"
->>>>>>> 6fff4601
+    "static/js/main.0d0cc5d5.js"
   ]
 }