{
  "files": {
    "main.css": "./static/css/main.a965f714.css",
<<<<<<< HEAD
    "main.js": "./static/js/main.adfe7696.js",
    "index.html": "./index.html",
    "main.a965f714.css.map": "./static/css/main.a965f714.css.map",
    "main.adfe7696.js.map": "./static/js/main.adfe7696.js.map"
  },
  "entrypoints": [
    "static/css/main.a965f714.css",
    "static/js/main.adfe7696.js"
=======
    "main.js": "./static/js/main.bc157e29.js",
    "index.html": "./index.html",
    "main.a965f714.css.map": "./static/css/main.a965f714.css.map",
    "main.bc157e29.js.map": "./static/js/main.bc157e29.js.map"
  },
  "entrypoints": [
    "static/css/main.a965f714.css",
    "static/js/main.bc157e29.js"
>>>>>>> e15aed95
  ]
}<|MERGE_RESOLUTION|>--- conflicted
+++ resolved
@@ -1,24 +1,13 @@
 {
   "files": {
     "main.css": "./static/css/main.a965f714.css",
-<<<<<<< HEAD
-    "main.js": "./static/js/main.adfe7696.js",
+    "main.js": "./static/js/main.4a2fbcc5.js",
     "index.html": "./index.html",
     "main.a965f714.css.map": "./static/css/main.a965f714.css.map",
-    "main.adfe7696.js.map": "./static/js/main.adfe7696.js.map"
+    "main.4a2fbcc5.js.map": "./static/js/main.4a2fbcc5.js.map"
   },
   "entrypoints": [
     "static/css/main.a965f714.css",
-    "static/js/main.adfe7696.js"
-=======
-    "main.js": "./static/js/main.bc157e29.js",
-    "index.html": "./index.html",
-    "main.a965f714.css.map": "./static/css/main.a965f714.css.map",
-    "main.bc157e29.js.map": "./static/js/main.bc157e29.js.map"
-  },
-  "entrypoints": [
-    "static/css/main.a965f714.css",
-    "static/js/main.bc157e29.js"
->>>>>>> e15aed95
+    "static/js/main.4a2fbcc5.js"
   ]
 }