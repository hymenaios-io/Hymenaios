--- conflicted
+++ resolved
@@ -13,19 +13,6 @@
 import { NotifyOpsGenieType } from "types/config";
 import NotifyOptions from "components/modals/service-edit/notify-types/shared";
 import { OpsGenieTargets } from "components/modals/service-edit/notify-types/extra";
-<<<<<<< HEAD
-import { firstNonDefault } from "components/modals/service-edit/notify-types/util";
-import { useMemo } from "react";
-
-/**
- * OPSGENIE renders the form fields for the OpsGenie Notify
- *
- * @param name - The name of the field in the form
- * @param global - The global values for this OpsGenie Notify
- * @param defaults - The default values for the OpsGenie Notify
- * @param hard_defaults - The hard default values for the OpsGenie Notify
- * @returns The form fields for this OpsGenie Notify
-=======
 import { firstNonDefault } from "utils";
 import { useMemo } from "react";
 
@@ -37,7 +24,6 @@
  * @param defaults - The default values
  * @param hard_defaults - The hard default values
  * @returns The form fields for this `OpsGenie` `Notify`
->>>>>>> 9859c7c1
  */
 const OPSGENIE = ({
   name,
@@ -57,29 +43,17 @@
       // URL Fields
       url_fields: {
         apiKey: firstNonDefault(
-<<<<<<< HEAD
-          global?.url_fields?.apikey,
-=======
           main?.url_fields?.apikey,
->>>>>>> 9859c7c1
           defaults?.url_fields?.apikey,
           hard_defaults?.url_fields?.apikey
         ),
         host: firstNonDefault(
-<<<<<<< HEAD
-          global?.url_fields?.host,
-=======
           main?.url_fields?.host,
->>>>>>> 9859c7c1
           defaults?.url_fields?.host,
           hard_defaults?.url_fields?.host
         ),
         port: firstNonDefault(
-<<<<<<< HEAD
-          global?.url_fields?.port,
-=======
           main?.url_fields?.port,
->>>>>>> 9859c7c1
           defaults?.url_fields?.port,
           hard_defaults?.url_fields?.port
         ),
@@ -88,125 +62,73 @@
       params: {
         actions: convertStringToFieldArray(
           firstNonDefault(
-<<<<<<< HEAD
-            global?.params?.actions as string,
-=======
             main?.params?.actions as string,
->>>>>>> 9859c7c1
             defaults?.params?.actions as string,
             hard_defaults?.params?.actions as string
           )
         ),
         alias: firstNonDefault(
-<<<<<<< HEAD
-          global?.params?.alias,
-=======
           main?.params?.alias,
->>>>>>> 9859c7c1
           defaults?.params?.alias,
           hard_defaults?.params?.alias
         ),
         description: firstNonDefault(
-<<<<<<< HEAD
-          global?.params?.description,
-=======
           main?.params?.description,
->>>>>>> 9859c7c1
           defaults?.params?.description,
           hard_defaults?.params?.description
         ),
         details: convertHeadersFromString(
           firstNonDefault(
-<<<<<<< HEAD
-            global?.params?.details as string,
-=======
             main?.params?.details as string,
->>>>>>> 9859c7c1
             defaults?.params?.details as string,
             hard_defaults?.params?.details as string
           )
         ),
         entity: firstNonDefault(
-<<<<<<< HEAD
-          global?.params?.entity,
-=======
           main?.params?.entity,
->>>>>>> 9859c7c1
           defaults?.params?.entity,
           hard_defaults?.params?.entity
         ),
         note: firstNonDefault(
-<<<<<<< HEAD
-          global?.params?.note,
-=======
           main?.params?.note,
->>>>>>> 9859c7c1
           defaults?.params?.note,
           hard_defaults?.params?.note
         ),
         priority: firstNonDefault(
-<<<<<<< HEAD
-          global?.params?.priority,
-=======
           main?.params?.priority,
->>>>>>> 9859c7c1
           defaults?.params?.priority,
           hard_defaults?.params?.priority
         ),
         responders: convertOpsGenieTargetFromString(
           firstNonDefault(
-<<<<<<< HEAD
-            global?.params?.responders as string,
-=======
             main?.params?.responders as string,
->>>>>>> 9859c7c1
             defaults?.params?.responders as string,
             hard_defaults?.params?.responders as string
           )
         ),
         source: firstNonDefault(
-<<<<<<< HEAD
-          global?.params?.source,
-=======
           main?.params?.source,
->>>>>>> 9859c7c1
           defaults?.params?.source,
           hard_defaults?.params?.source
         ),
         tags: firstNonDefault(
-<<<<<<< HEAD
-          global?.params?.tags,
-=======
           main?.params?.tags,
->>>>>>> 9859c7c1
           defaults?.params?.tags,
           hard_defaults?.params?.tags
         ),
         title: firstNonDefault(
-<<<<<<< HEAD
-          global?.params?.title,
-=======
           main?.params?.title,
->>>>>>> 9859c7c1
           defaults?.params?.title,
           hard_defaults?.params?.title
         ),
         user: firstNonDefault(
-<<<<<<< HEAD
-          global?.params?.user,
-=======
           main?.params?.user,
->>>>>>> 9859c7c1
           defaults?.params?.user,
           hard_defaults?.params?.user
         ),
         visibleto: convertOpsGenieTargetFromString(
           firstNonDefault(
-<<<<<<< HEAD
-            global?.params?.visibleto as string,
-=======
             main?.params?.visibleto as string,
->>>>>>> 9859c7c1
             defaults?.params?.visibleto as string,
             hard_defaults?.params?.visibleto as string
           )
@@ -237,10 +159,7 @@
           name={`${name}.url_fields.port`}
           col_sm={3}
           label="Port"
-<<<<<<< HEAD
-=======
           isNumber
->>>>>>> 9859c7c1
           defaultVal={convertedDefaults.url_fields.port}
           position="right"
         />
@@ -254,10 +173,6 @@
       </>
       <FormLabel text="Params" heading />
       <>
-<<<<<<< HEAD
-        <FormLabel text="Params" heading />
-=======
->>>>>>> 9859c7c1
         <FormList
           name={`${name}.params.actions`}
           label="Actions"
@@ -301,10 +216,7 @@
           name={`${name}.params.priority`}
           label="Priority"
           tooltip="Priority level of the alert. 1/2/3/4/5"
-<<<<<<< HEAD
-=======
           isNumber
->>>>>>> 9859c7c1
           defaultVal={convertedDefaults.params.priority}
           position="right"
         />
@@ -339,16 +251,6 @@
           tooltip="Display name of the request owner"
           defaultVal={convertedDefaults.params.user}
           position="right"
-<<<<<<< HEAD
-        />
-      </>
-      <OpsGenieTargets
-        name={`${name}.params.visibleto`}
-        label="Visible To"
-        tooltip="Teams and users that the alert will become visible to without sending any notification"
-        defaults={convertedDefaults.params.visibleto}
-      />
-=======
         />
         <OpsGenieTargets
           name={`${name}.params.visibleto`}
@@ -357,7 +259,6 @@
           defaults={convertedDefaults.params.visibleto}
         />
       </>
->>>>>>> 9859c7c1
     </>
   );
 };
