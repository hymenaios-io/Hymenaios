import {
  Button,
  ButtonGroup,
  Col,
  FormGroup,
  Row,
  Stack,
} from "react-bootstrap";
import { FC, memo, useCallback, useEffect, useMemo } from "react";
import { faMinus, faPlus } from "@fortawesome/free-solid-svg-icons";
import { useFieldArray, useFormContext, useWatch } from "react-hook-form";

import { FontAwesomeIcon } from "@fortawesome/react-fontawesome";
import { FormLabel } from "components/generic/form";
import { NotifyOpsGenieTarget } from "types/config";
import OpsGenieTarget from "./target";
import { convertOpsGenieTargetFromString } from "components/modals/service-edit/util";
import { diffObjects } from "utils/diff-objects";
import { isEmptyArray } from "utils";

interface Props {
  name: string;
  label: string;
  tooltip: string;

  defaults?: NotifyOpsGenieTarget[];
}

/**
 * OpsGenieTargets is the form fields for a list of OpsGenie targets
 *
 * @param name - The name of the field in the form
 * @param label - The label for the field
 * @param tooltip - The tooltip for the field
 * @param defaults - The default values for the field
 * @returns A set of form fields for a list of OpsGenie targets
 */
const OpsGenieTargets: FC<Props> = ({ name, label, tooltip, defaults }) => {
  const { trigger } = useFormContext();
  const { fields, append, remove } = useFieldArray({
    name: name,
  });
  const addItem = useCallback(() => {
    append(
      {
        type: "team",
        sub_type: "id",
        value: "",
      },
      { shouldFocus: false }
    );
  }, []);

  // keep track of the array values so we can switch defaults when they're unchanged
  const fieldValues: NotifyOpsGenieTarget[] = useWatch({ name: name });
  // useDefaults when the fieldValues are undefined or the same as the defaults
  const useDefaults = useMemo(
    () =>
<<<<<<< HEAD
      defaults &&
      diffObjects(fieldValues ?? fields ?? [], defaults, [
        ".type",
        ".sub_type",
      ]),
=======
      isEmptyArray(defaults)
        ? false
        : !diffObjects(fieldValues, defaults, [".type", ".sub_type"]),
>>>>>>> 9859c7c1
    [fieldValues, defaults]
  );
  const trimmedDefaults = useMemo(
    () => convertOpsGenieTargetFromString(undefined, JSON.stringify(defaults)),
    [defaults]
  );
  useEffect(() => {
    trigger(name);

    // Give the defaults back if the field is empty
<<<<<<< HEAD
    if ((fieldValues ?? fields ?? [])?.length === 0)
      defaults?.forEach((dflt) => {
        append(
          { type: dflt.type, sub_type: dflt.sub_type, value: "" },
          { shouldFocus: false }
        );
=======
    if ((fieldValues ?? [])?.length === 0)
      trimmedDefaults?.forEach((dflt) => {
        append(dflt, { shouldFocus: false });
>>>>>>> 9859c7c1
      });
  }, [useDefaults]);

  // remove the last item if it's not the only one or doesn't match the defaults
  const removeLast = useCallback(() => {
    !(useDefaults && fields.length == 1) && remove(fields.length - 1);
  }, [fields.length, useDefaults]);

  return (
    <FormGroup>
      <Row>
        <Col className="pt-1">
          <FormLabel text={label} tooltip={tooltip} />
        </Col>
        <Col>
          <ButtonGroup style={{ float: "right" }}>
            <Button
              aria-label={`Add new ${label}`}
              className="btn-unchecked"
              style={{ float: "right" }}
              onClick={addItem}
            >
              <FontAwesomeIcon icon={faPlus} />
            </Button>
            <Button
              aria-label={`Remove last ${label}`}
              className="btn-unchecked"
              style={{ float: "left" }}
              onClick={removeLast}
              disabled={fields.length === 0}
            >
              <FontAwesomeIcon icon={faMinus} />
            </Button>
          </ButtonGroup>
        </Col>
      </Row>
      <Stack>
<<<<<<< HEAD
        {fields.map(({ id }, index) => {
          return (
            <Row key={id}>
              <OpsGenieTarget
                name={`${name}.${index}`}
                removeMe={
                  // Give the remove that's disabled if there's only one item and it matches the defaults
                  fieldValues?.length === 1 ? removeLast : () => remove(index)
                }
                defaults={useDefaults ? defaults?.[index] : undefined}
              />
            </Row>
          );
        })}
=======
        {fields.map(({ id }, index) => (
          <Row key={id}>
            <OpsGenieTarget
              name={`${name}.${index}`}
              removeMe={
                // Give the remove that's disabled if there's only one item and it matches the defaults
                fieldValues?.length === 1 ? removeLast : () => remove(index)
              }
              defaults={useDefaults ? defaults?.[index] : undefined}
            />
          </Row>
        ))}
>>>>>>> 9859c7c1
      </Stack>
    </FormGroup>
  );
};

export default memo(OpsGenieTargets);<|MERGE_RESOLUTION|>--- conflicted
+++ resolved
@@ -14,7 +14,6 @@
 import { FormLabel } from "components/generic/form";
 import { NotifyOpsGenieTarget } from "types/config";
 import OpsGenieTarget from "./target";
-import { convertOpsGenieTargetFromString } from "components/modals/service-edit/util";
 import { diffObjects } from "utils/diff-objects";
 import { isEmptyArray } from "utils";
 
@@ -56,39 +55,21 @@
   // useDefaults when the fieldValues are undefined or the same as the defaults
   const useDefaults = useMemo(
     () =>
-<<<<<<< HEAD
-      defaults &&
-      diffObjects(fieldValues ?? fields ?? [], defaults, [
-        ".type",
-        ".sub_type",
-      ]),
-=======
       isEmptyArray(defaults)
         ? false
         : !diffObjects(fieldValues, defaults, [".type", ".sub_type"]),
->>>>>>> 9859c7c1
     [fieldValues, defaults]
-  );
-  const trimmedDefaults = useMemo(
-    () => convertOpsGenieTargetFromString(undefined, JSON.stringify(defaults)),
-    [defaults]
   );
   useEffect(() => {
     trigger(name);
 
     // Give the defaults back if the field is empty
-<<<<<<< HEAD
-    if ((fieldValues ?? fields ?? [])?.length === 0)
+    if ((fieldValues ?? [])?.length === 0)
       defaults?.forEach((dflt) => {
         append(
           { type: dflt.type, sub_type: dflt.sub_type, value: "" },
           { shouldFocus: false }
         );
-=======
-    if ((fieldValues ?? [])?.length === 0)
-      trimmedDefaults?.forEach((dflt) => {
-        append(dflt, { shouldFocus: false });
->>>>>>> 9859c7c1
       });
   }, [useDefaults]);
 
@@ -126,22 +107,6 @@
         </Col>
       </Row>
       <Stack>
-<<<<<<< HEAD
-        {fields.map(({ id }, index) => {
-          return (
-            <Row key={id}>
-              <OpsGenieTarget
-                name={`${name}.${index}`}
-                removeMe={
-                  // Give the remove that's disabled if there's only one item and it matches the defaults
-                  fieldValues?.length === 1 ? removeLast : () => remove(index)
-                }
-                defaults={useDefaults ? defaults?.[index] : undefined}
-              />
-            </Row>
-          );
-        })}
-=======
         {fields.map(({ id }, index) => (
           <Row key={id}>
             <OpsGenieTarget
@@ -154,7 +119,6 @@
             />
           </Row>
         ))}
->>>>>>> 9859c7c1
       </Stack>
     </FormGroup>
   );
