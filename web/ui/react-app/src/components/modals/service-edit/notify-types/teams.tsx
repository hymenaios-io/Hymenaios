--- conflicted
+++ resolved
@@ -2,19 +2,6 @@
 
 import NotifyOptions from "components/modals/service-edit/notify-types/shared";
 import { NotifyTeamsType } from "types/config";
-<<<<<<< HEAD
-import { firstNonDefault } from "components/modals/service-edit/notify-types/util";
-import { useMemo } from "react";
-
-/**
- * TEAMS renders the form fields for the Teams Notify
- *
- * @param name - The name of the field in the form
- * @param global - The global values for this Teams Notify
- * @param defaults - The default values for the Teams Notify
- * @param hard_defaults - The hard default values for the Teams Notify
- * @returns The form fields for this Teams Notify
-=======
 import { firstNonDefault } from "utils";
 import { useMemo } from "react";
 
@@ -26,7 +13,6 @@
  * @param defaults - The default values
  * @param hard_defaults - The hard default values
  * @returns The form fields for this `Teams` `Notify`
->>>>>>> 9859c7c1
  */
 const TEAMS = ({
   name,
@@ -46,38 +32,22 @@
       // URL Fields
       url_fields: {
         altid: firstNonDefault(
-<<<<<<< HEAD
-          global?.url_fields?.altid,
-=======
           main?.url_fields?.altid,
->>>>>>> 9859c7c1
           defaults?.url_fields?.altid,
           hard_defaults?.url_fields?.altid
         ),
         group: firstNonDefault(
-<<<<<<< HEAD
-          global?.url_fields?.group,
-=======
           main?.url_fields?.group,
->>>>>>> 9859c7c1
           defaults?.url_fields?.group,
           hard_defaults?.url_fields?.group
         ),
         groupowner: firstNonDefault(
-<<<<<<< HEAD
-          global?.url_fields?.groupowner,
-=======
           main?.url_fields?.groupowner,
->>>>>>> 9859c7c1
           defaults?.url_fields?.groupowner,
           hard_defaults?.url_fields?.groupowner
         ),
         tenant: firstNonDefault(
-<<<<<<< HEAD
-          global?.url_fields?.tenant,
-=======
           main?.url_fields?.tenant,
->>>>>>> 9859c7c1
           defaults?.url_fields?.tenant,
           hard_defaults?.url_fields?.tenant
         ),
@@ -85,60 +55,35 @@
       // Params
       params: {
         color: firstNonDefault(
-<<<<<<< HEAD
-          global?.params?.color,
-=======
           main?.params?.color,
->>>>>>> 9859c7c1
           defaults?.params?.color,
           hard_defaults?.params?.color
         ),
         host: firstNonDefault(
-<<<<<<< HEAD
-          global?.params?.host,
-=======
           main?.params?.host,
->>>>>>> 9859c7c1
           defaults?.params?.host,
           hard_defaults?.params?.host
         ),
         title: firstNonDefault(
-<<<<<<< HEAD
-          global?.params?.title,
-=======
           main?.params?.title,
->>>>>>> 9859c7c1
           defaults?.params?.title,
           hard_defaults?.params?.title
         ),
       },
     }),
-<<<<<<< HEAD
-    [global, defaults, hard_defaults]
-=======
     [main, defaults, hard_defaults]
->>>>>>> 9859c7c1
   );
 
   return (
     <>
       <NotifyOptions
         name={name}
-<<<<<<< HEAD
-        global={global?.options}
-        defaults={defaults?.options}
-        hard_defaults={hard_defaults?.options}
-      />
-      <>
-        <FormLabel text="URL Fields" heading />
-=======
         main={main?.options}
         defaults={defaults?.options}
         hard_defaults={hard_defaults?.options}
       />
       <FormLabel text="URL Fields" heading />
       <>
->>>>>>> 9859c7c1
         <FormItem
           name={`${name}.url_fields.altid`}
           label="Alt ID"
@@ -162,28 +107,6 @@
           position="right"
         />
       </>
-<<<<<<< HEAD
-      <>
-        <FormLabel text="Params" heading />
-        <FormItemColour
-          name={`${name}.params.color`}
-          col_sm={5}
-          label="Color"
-          defaultVal={convertedDefaults.params.color}
-        />
-        <FormItem
-          name={`${name}.params.host`}
-          col_sm={7}
-          label="Host"
-          defaultVal={convertedDefaults.params.host}
-          position="right"
-        />
-        <FormItem
-          name={`${name}.params.title`}
-          col_sm={12}
-          label="Title"
-          defaultVal={convertedDefaults.params.title}
-=======
       <FormLabel text="Params" heading />
       <>
         <FormItem
@@ -204,7 +127,6 @@
           col_sm={6}
           label="Color"
           defaultVal={convertedDefaults.params.color}
->>>>>>> 9859c7c1
         />
       </>
     </>
