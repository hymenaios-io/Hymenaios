--- conflicted
+++ resolved
@@ -6,19 +6,6 @@
 
 import { NotifyMatterMostType } from "types/config";
 import NotifyOptions from "components/modals/service-edit/notify-types/shared";
-<<<<<<< HEAD
-import { firstNonDefault } from "components/modals/service-edit/notify-types/util";
-import { useMemo } from "react";
-
-/**
- * MATTERMOST renders the form fields for the MatterMost Notify
- *
- * @param name - The name of the field in the form
- * @param global - The global values for this MatterMost Notify
- * @param defaults - The default values for the MatterMost Notify
- * @param hard_defaults - The hard default values for the MatterMost Notify
- * @returns The form fields for this MatterMost Notify
-=======
 import { firstNonDefault } from "utils";
 import { useMemo } from "react";
 
@@ -30,7 +17,6 @@
  * @param defaults - The default values
  * @param hard_defaults - The hard default values
  * @returns The form fields for this `MatterMost` `Notify`
->>>>>>> 9859c7c1
  */
 const MATTERMOST = ({
   name,
@@ -50,56 +36,32 @@
       // URL Fields
       url_fields: {
         channel: firstNonDefault(
-<<<<<<< HEAD
-          global?.url_fields?.channel,
-=======
           main?.url_fields?.channel,
->>>>>>> 9859c7c1
           defaults?.url_fields?.channel,
           hard_defaults?.url_fields?.channel
         ),
         host: firstNonDefault(
-<<<<<<< HEAD
-          global?.url_fields?.host,
-=======
           main?.url_fields?.host,
->>>>>>> 9859c7c1
           defaults?.url_fields?.host,
           hard_defaults?.url_fields?.host
         ),
         path: firstNonDefault(
-<<<<<<< HEAD
-          global?.url_fields?.path,
-=======
           main?.url_fields?.path,
->>>>>>> 9859c7c1
           defaults?.url_fields?.path,
           hard_defaults?.url_fields?.path
         ),
         port: firstNonDefault(
-<<<<<<< HEAD
-          global?.url_fields?.port,
-=======
           main?.url_fields?.port,
->>>>>>> 9859c7c1
           defaults?.url_fields?.port,
           hard_defaults?.url_fields?.port
         ),
         token: firstNonDefault(
-<<<<<<< HEAD
-          global?.url_fields?.token,
-=======
           main?.url_fields?.token,
->>>>>>> 9859c7c1
           defaults?.url_fields?.token,
           hard_defaults?.url_fields?.token
         ),
         username: firstNonDefault(
-<<<<<<< HEAD
-          global?.url_fields?.username,
-=======
           main?.url_fields?.username,
->>>>>>> 9859c7c1
           defaults?.url_fields?.username,
           hard_defaults?.url_fields?.username
         ),
@@ -107,42 +69,25 @@
       // Params
       params: {
         icon: firstNonDefault(
-<<<<<<< HEAD
-          global?.params?.icon,
-=======
           main?.params?.icon,
->>>>>>> 9859c7c1
           defaults?.params?.icon,
           hard_defaults?.params?.icon
         ),
       },
     }),
-<<<<<<< HEAD
-    [global, defaults, hard_defaults]
-=======
     [main, defaults, hard_defaults]
->>>>>>> 9859c7c1
   );
 
   return (
     <>
       <NotifyOptions
         name={name}
-<<<<<<< HEAD
-        global={global?.options}
-        defaults={defaults?.options}
-        hard_defaults={hard_defaults?.options}
-      />
-      <>
-        <FormLabel text="URL Fields" heading />
-=======
         main={main?.options}
         defaults={defaults?.options}
         hard_defaults={hard_defaults?.options}
       />
       <FormLabel text="URL Fields" heading />
       <>
->>>>>>> 9859c7c1
         <FormItem
           name={`${name}.url_fields.host`}
           required
@@ -154,15 +99,9 @@
         <FormItem
           name={`${name}.url_fields.port`}
           col_sm={3}
-<<<<<<< HEAD
-          type="number"
-          label="Port"
-          tooltip="e.g. 443"
-=======
           label="Port"
           tooltip="e.g. 443"
           isNumber
->>>>>>> 9859c7c1
           defaultVal={convertedDefaults.url_fields.port}
           position="right"
         />
@@ -178,12 +117,6 @@
           defaultVal={convertedDefaults.url_fields.path}
         />
         <FormItem
-<<<<<<< HEAD
-          name={`${name}.url_fields.username`}
-          label="Username"
-          defaultVal={convertedDefaults.url_fields.username}
-          position="right"
-=======
           name={`${name}.url_fields.channel`}
           label="Channel"
           tooltip="e.g. releases"
@@ -194,7 +127,6 @@
           name={`${name}.url_fields.username`}
           label="Username"
           defaultVal={convertedDefaults.url_fields.username}
->>>>>>> 9859c7c1
         />
         <FormItem
           name={`${name}.url_fields.token`}
@@ -202,25 +134,11 @@
           label="Token"
           tooltip="WebHook token"
           defaultVal={convertedDefaults.url_fields.token}
-<<<<<<< HEAD
-        />
-        <FormItem
-          name={`${name}.url_fields.channel`}
-          label="Channel"
-          tooltip="e.g. releases"
-          defaultVal={convertedDefaults.url_fields.channel}
-          position="right"
-        />
-      </>
-      <>
-        <FormLabel text="Params" heading />
-=======
           position="right"
         />
       </>
       <FormLabel text="Params" heading />
       <>
->>>>>>> 9859c7c1
         <FormItemWithPreview
           name={`${name}.params.icon`}
           label="Icon"
