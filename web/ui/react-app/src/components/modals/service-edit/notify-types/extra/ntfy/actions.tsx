import {
  Button,
  ButtonGroup,
  Col,
  FormGroup,
  Row,
  Stack,
} from "react-bootstrap";
import { FC, memo, useCallback, useEffect, useMemo } from "react";
import { HeaderType, NotifyNtfyAction } from "types/config";
import { faMinus, faPlus } from "@fortawesome/free-solid-svg-icons";
import { isEmptyArray, isEmptyOrNull } from "utils";
import { useFieldArray, useFormContext, useWatch } from "react-hook-form";

import { FontAwesomeIcon } from "@fortawesome/react-fontawesome";
import { FormLabel } from "components/generic/form";
import { NotifyNtfyAction } from "types/config";
import NtfyAction from "./action";
<<<<<<< HEAD
=======
import { convertNtfyActionsFromString } from "components/modals/service-edit/util";
>>>>>>> 9859c7c1
import { diffObjects } from "utils/diff-objects";

interface Props {
  name: string;
  label: string;
  tooltip: string;
  defaults?: NotifyNtfyAction[];
}

/**
 * NtfyActions is the form fields for a list of Ntfy actions
 *
 * @param name - The name of the field in the form
 * @param label - The label for the field
 * @param tooltip - The tooltip for the field
 * @param defaults - The default values for the field
 * @returns A set of form fields for a list of Ntfy actions
 */
const NtfyActions: FC<Props> = ({ name, label, tooltip, defaults }) => {
  const { setValue, trigger } = useFormContext();
  const { fields, append, remove } = useFieldArray({
    name: name,
  });
  const addItem = useCallback(() => {
    append(
      {
        action: "view",
        label: "",
        url: "",
        intent: "io.heckel.ntfy.USER_ACTION",
      },
      { shouldFocus: false }
    );
  }, []);

  // keep track of the array values so we can switch defaults when they're unchanged
  const fieldValues: NotifyNtfyAction[] = useWatch({ name: name });
  // useDefaults when the fieldValues are unset or the same as the defaults
  const useDefaults = useMemo(
    () =>
<<<<<<< HEAD
      defaults &&
      diffObjects(fieldValues ?? fields ?? [], defaults, [".action"]),
    [fieldValues, defaults]
  );
=======
      isEmptyArray(defaults)
        ? false
        : !diffObjects(fieldValues, defaults, [".action"]),
    [fieldValues, defaults]
  );

  // Keep only selects/length of arrays
  const trimmedDefaults = useMemo(
    () => convertNtfyActionsFromString(undefined, JSON.stringify(defaults)),
    [defaults]
  );
>>>>>>> 9859c7c1
  // trigger validation on change of defaults being used/not
  useEffect(() => {
    trigger(name);

    // Give the defaults back if the field is empty
<<<<<<< HEAD
    if ((fieldValues ?? fields ?? [])?.length === 0) {
      defaults?.forEach((dflt) => {
        if (dflt.action === undefined) return;

        // HTTP
        if (dflt.action === "http") {
          const headers = ((dflt?.headers ?? []) as HeaderType[]).map(
            () => ({})
          );
          append(
            { action: dflt.action, headers: headers },
            { shouldFocus: false }
          );
        }

        // Broadcast
        else if (dflt.action === "broadcast") {
          const extras = ((dflt?.extras ?? []) as HeaderType[]).map(() => ({}));
          append(
            {
              action: dflt.action,
              label: "",
              url: "",
              method: "",
              headers: [],
              body: "",
              intent: "",
              extras: extras,
            },
            { shouldFocus: false }
          );
        }

        // View
        else append({ action: dflt.action }, { shouldFocus: false });
=======
    if ((fieldValues ?? []).length === 0) {
      trimmedDefaults.forEach((dflt) => {
        append(dflt, { shouldFocus: false });
>>>>>>> 9859c7c1
      });
    }
  }, [useDefaults]);

  // on load, ensure we don't have another types actions
  // and give the defaults if not overridden
  useEffect(() => {
    // ensure we don't have another types actions
<<<<<<< HEAD
    for (const item of fieldValues ?? fields ?? []) {
      if ((item.action ?? "") === "") {
=======
    for (const item of fieldValues ?? []) {
      if (isEmptyOrNull(item.action)) {
>>>>>>> 9859c7c1
        setValue(name, []);
        break;
      }
    }
  }, []);

  // remove the last item if it's not the only one or doesn't match the defaults
  const removeLast = useCallback(() => {
    !(useDefaults && fields.length == 1) && remove(fields.length - 1);
  }, [fields.length, useDefaults]);

  return (
    <FormGroup>
      <Row>
        <Col className="pt-1">
          <FormLabel text={label} tooltip={tooltip} />
        </Col>
        <Col>
          <ButtonGroup style={{ float: "right" }}>
            <Button
              aria-label={`Add new ${label}`}
              className="btn-unchecked"
              style={{ float: "right" }}
              onClick={addItem}
            >
              <FontAwesomeIcon icon={faPlus} />
            </Button>
            <Button
              aria-label={`Remove last ${label}`}
              className="btn-unchecked"
              style={{ float: "left" }}
              onClick={removeLast}
              disabled={fields.length === 0}
            >
              <FontAwesomeIcon icon={faMinus} />
            </Button>
          </ButtonGroup>
        </Col>
      </Row>
      <Stack>
        {fields.map(({ id }, index) => (
          <Row key={id}>
            <NtfyAction
              name={`${name}.${index}`}
              removeMe={
                // Give the remove that's disabled if there's only one item and it matches the defaults
                fieldValues?.length === 1 ? removeLast : () => remove(index)
              }
              defaults={useDefaults ? defaults?.[index] : undefined}
            />
          </Row>
        ))}
      </Stack>
    </FormGroup>
  );
};

export default memo(NtfyActions);<|MERGE_RESOLUTION|>--- conflicted
+++ resolved
@@ -7,7 +7,6 @@
   Stack,
 } from "react-bootstrap";
 import { FC, memo, useCallback, useEffect, useMemo } from "react";
-import { HeaderType, NotifyNtfyAction } from "types/config";
 import { faMinus, faPlus } from "@fortawesome/free-solid-svg-icons";
 import { isEmptyArray, isEmptyOrNull } from "utils";
 import { useFieldArray, useFormContext, useWatch } from "react-hook-form";
@@ -16,10 +15,7 @@
 import { FormLabel } from "components/generic/form";
 import { NotifyNtfyAction } from "types/config";
 import NtfyAction from "./action";
-<<<<<<< HEAD
-=======
 import { convertNtfyActionsFromString } from "components/modals/service-edit/util";
->>>>>>> 9859c7c1
 import { diffObjects } from "utils/diff-objects";
 
 interface Props {
@@ -60,12 +56,6 @@
   // useDefaults when the fieldValues are unset or the same as the defaults
   const useDefaults = useMemo(
     () =>
-<<<<<<< HEAD
-      defaults &&
-      diffObjects(fieldValues ?? fields ?? [], defaults, [".action"]),
-    [fieldValues, defaults]
-  );
-=======
       isEmptyArray(defaults)
         ? false
         : !diffObjects(fieldValues, defaults, [".action"]),
@@ -77,53 +67,14 @@
     () => convertNtfyActionsFromString(undefined, JSON.stringify(defaults)),
     [defaults]
   );
->>>>>>> 9859c7c1
   // trigger validation on change of defaults being used/not
   useEffect(() => {
     trigger(name);
 
     // Give the defaults back if the field is empty
-<<<<<<< HEAD
-    if ((fieldValues ?? fields ?? [])?.length === 0) {
-      defaults?.forEach((dflt) => {
-        if (dflt.action === undefined) return;
-
-        // HTTP
-        if (dflt.action === "http") {
-          const headers = ((dflt?.headers ?? []) as HeaderType[]).map(
-            () => ({})
-          );
-          append(
-            { action: dflt.action, headers: headers },
-            { shouldFocus: false }
-          );
-        }
-
-        // Broadcast
-        else if (dflt.action === "broadcast") {
-          const extras = ((dflt?.extras ?? []) as HeaderType[]).map(() => ({}));
-          append(
-            {
-              action: dflt.action,
-              label: "",
-              url: "",
-              method: "",
-              headers: [],
-              body: "",
-              intent: "",
-              extras: extras,
-            },
-            { shouldFocus: false }
-          );
-        }
-
-        // View
-        else append({ action: dflt.action }, { shouldFocus: false });
-=======
     if ((fieldValues ?? []).length === 0) {
       trimmedDefaults.forEach((dflt) => {
         append(dflt, { shouldFocus: false });
->>>>>>> 9859c7c1
       });
     }
   }, [useDefaults]);
@@ -132,13 +83,8 @@
   // and give the defaults if not overridden
   useEffect(() => {
     // ensure we don't have another types actions
-<<<<<<< HEAD
-    for (const item of fieldValues ?? fields ?? []) {
-      if ((item.action ?? "") === "") {
-=======
     for (const item of fieldValues ?? []) {
       if (isEmptyOrNull(item.action)) {
->>>>>>> 9859c7c1
         setValue(name, []);
         break;
       }
