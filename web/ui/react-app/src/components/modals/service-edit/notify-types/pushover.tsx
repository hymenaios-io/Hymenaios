--- conflicted
+++ resolved
@@ -2,19 +2,6 @@
 
 import NotifyOptions from "components/modals/service-edit/notify-types/shared";
 import { NotifyPushoverType } from "types/config";
-<<<<<<< HEAD
-import { firstNonDefault } from "components/modals/service-edit/notify-types/util";
-import { useMemo } from "react";
-
-/**
- * PUSHOVER renders the form fields for the Pushover Notify
- *
- * @param name - The name of the field in the form
- * @param global - The global values for this Pushover Notify
- * @param defaults - The default values for the Pushover Notify
- * @param hard_defaults - The hard default values for the Pushover Notify
- * @returns The form fields for this Pushover Notify
-=======
 import { firstNonDefault } from "utils";
 import { useMemo } from "react";
 
@@ -26,7 +13,6 @@
  * @param defaults - The default values
  * @param hard_defaults - The hard default values
  * @returns The form fields for this `PushOver` `Notify`
->>>>>>> 9859c7c1
  */
 const PUSHOVER = ({
   name,
@@ -46,20 +32,12 @@
       // URL Fields
       url_fields: {
         token: firstNonDefault(
-<<<<<<< HEAD
-          global?.url_fields?.token,
-=======
           main?.url_fields?.token,
->>>>>>> 9859c7c1
           defaults?.url_fields?.token,
           hard_defaults?.url_fields?.token
         ),
         user: firstNonDefault(
-<<<<<<< HEAD
-          global?.url_fields?.user,
-=======
           main?.url_fields?.user,
->>>>>>> 9859c7c1
           defaults?.url_fields?.user,
           hard_defaults?.url_fields?.user
         ),
@@ -67,60 +45,35 @@
       // Params
       params: {
         devices: firstNonDefault(
-<<<<<<< HEAD
-          global?.params?.devices,
-=======
           main?.params?.devices,
->>>>>>> 9859c7c1
           defaults?.params?.devices,
           hard_defaults?.params?.devices
         ),
         priority: firstNonDefault(
-<<<<<<< HEAD
-          global?.params?.priority,
-=======
           main?.params?.priority,
->>>>>>> 9859c7c1
           defaults?.params?.priority,
           hard_defaults?.params?.priority
         ),
         title: firstNonDefault(
-<<<<<<< HEAD
-          global?.params?.title,
-=======
           main?.params?.title,
->>>>>>> 9859c7c1
           defaults?.params?.title,
           hard_defaults?.params?.title
         ),
       },
     }),
-<<<<<<< HEAD
-    [global, defaults, hard_defaults]
-=======
     [main, defaults, hard_defaults]
->>>>>>> 9859c7c1
   );
 
   return (
     <>
       <NotifyOptions
         name={name}
-<<<<<<< HEAD
-        global={global?.options}
-        defaults={defaults?.options}
-        hard_defaults={hard_defaults?.options}
-      />
-      <>
-        <FormLabel text="URL Fields" heading />
-=======
         main={main?.options}
         defaults={defaults?.options}
         hard_defaults={hard_defaults?.options}
       />
       <FormLabel text="URL Fields" heading />
       <>
->>>>>>> 9859c7c1
         <FormItem
           name={`${name}.url_fields.token`}
           required
@@ -139,13 +92,8 @@
           position="right"
         />
       </>
-<<<<<<< HEAD
-      <>
-        <FormLabel text="Params" heading />
-=======
       <FormLabel text="Params" heading />
       <>
->>>>>>> 9859c7c1
         <FormItem
           name={`${name}.params.devices`}
           col_sm={12}
@@ -162,15 +110,9 @@
         <FormItem
           name={`${name}.params.priority`}
           col_sm={3}
-<<<<<<< HEAD
-          type="number"
-          label="Priority"
-          tooltip="Only supply priority values between -1 and 1, since 2 requires additional parameters that are not supported yet"
-=======
           label="Priority"
           tooltip="Only supply priority values between -1 and 1, since 2 requires additional parameters that are not supported yet"
           isNumber
->>>>>>> 9859c7c1
           defaultVal={convertedDefaults.params.priority}
           position="right"
         />
