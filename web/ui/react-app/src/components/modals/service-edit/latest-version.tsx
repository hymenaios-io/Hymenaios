import { Accordion, Row } from "react-bootstrap";
import {
  DefaultLatestVersionLookupType,
  LatestVersionLookupType,
} from "types/config";
import { FC, memo, useMemo } from "react";
import { FormItem, FormSelect } from "components/generic/form";

import { BooleanWithDefault } from "components/generic";
import EditServiceLatestVersionRequire from "./latest-version-require";
import FormURLCommands from "./latest-version-urlcommands";
import { LatestVersionLookupEditType } from "types/service-edit";
import VersionWithRefresh from "./version-with-refresh";
import { firstNonDefault } from "utils";
import { useWatch } from "react-hook-form";

interface Props {
  serviceName: string;
  original?: LatestVersionLookupEditType;
  defaults?: DefaultLatestVersionLookupType;
  hard_defaults?: DefaultLatestVersionLookupType;
}

/**
<<<<<<< HEAD
 * EditServiceLatestVersion renders the form fields for the latest version
 *
 * @param serviceName - The name of the service
 * @param original - The original values for the latest version
 * @param defaults - The default values for the latest version
 * @param hard_defaults - The hard default values for the latest version
 * @returns The form fields for the latest version
=======
 * Returns the `latest_version` form fields
 *
 * @param serviceName - The name of the service
 * @param original - The original values in the form
 * @param defaults - The default values
 * @param hard_defaults - The hard default values
 * @returns The form fields for the `latest_version`
>>>>>>> 9859c7c1
 */
const EditServiceLatestVersion: FC<Props> = ({
  serviceName,
  original,
  defaults,
  hard_defaults,
}) => {
  const latestVersionTypeOptions: {
    label: string;
    value: NonNullable<LatestVersionLookupType["type"]>;
  }[] = [
    { label: "GitHub", value: "github" },
    { label: "URL", value: "url" },
  ];

  const latestVersionType: LatestVersionLookupType["type"] = useWatch({
    name: `latest_version.type`,
  });

  const convertedDefaults = useMemo(
    () => ({
<<<<<<< HEAD
      access_token: defaults?.access_token || hard_defaults?.access_token,
=======
      access_token: firstNonDefault(
        defaults?.access_token,
        hard_defaults?.access_token
      ),
>>>>>>> 9859c7c1
      allow_invalid_certs:
        defaults?.allow_invalid_certs ?? hard_defaults?.allow_invalid_certs,
      use_prerelease: defaults?.use_prerelease ?? hard_defaults?.use_prerelease,
    }),
    [defaults, hard_defaults]
  );

  return (
    <Accordion>
      <Accordion.Header>Latest Version:</Accordion.Header>
      <Accordion.Body>
        <Row>
          <FormSelect
            name="latest_version.type"
            col_xs={4}
            col_sm={4}
            label="Type"
            options={latestVersionTypeOptions}
          />
          <FormItem
            name="latest_version.url"
            required
            col_sm={8}
            col_xs={8}
            label={latestVersionType === "github" ? "Repo" : "URL"}
            position="right"
          />
          {latestVersionType === "github" ? (
            <>
              <FormItem
                key="access_token"
                name="latest_version.access_token"
                col_sm={12}
                label="Access Token"
                tooltip="GitHub Personal Access Token to handle possible rate limits and/or private repos"
                defaultVal={convertedDefaults.access_token}
                isURL={latestVersionType !== "github"}
              />
              <BooleanWithDefault
                name="latest_version.use_prerelease"
                label="Use pre-releases"
                tooltip="Include releases marked 'Pre-release' in the latest version check"
                defaultValue={convertedDefaults.use_prerelease}
              />
            </>
          ) : (
            <BooleanWithDefault
              name="latest_version.allow_invalid_certs"
              label="Allow Invalid Certs"
              defaultValue={convertedDefaults.allow_invalid_certs}
            />
          )}
          <FormURLCommands />
          <EditServiceLatestVersionRequire
            defaults={defaults?.require}
            hard_defaults={hard_defaults?.require}
          />

          <VersionWithRefresh
            vType={0}
            serviceName={serviceName}
            original={original}
          />
        </Row>
      </Accordion.Body>
    </Accordion>
  );
};

export default memo(EditServiceLatestVersion);<|MERGE_RESOLUTION|>--- conflicted
+++ resolved
@@ -22,15 +22,6 @@
 }
 
 /**
-<<<<<<< HEAD
- * EditServiceLatestVersion renders the form fields for the latest version
- *
- * @param serviceName - The name of the service
- * @param original - The original values for the latest version
- * @param defaults - The default values for the latest version
- * @param hard_defaults - The hard default values for the latest version
- * @returns The form fields for the latest version
-=======
  * Returns the `latest_version` form fields
  *
  * @param serviceName - The name of the service
@@ -38,7 +29,6 @@
  * @param defaults - The default values
  * @param hard_defaults - The hard default values
  * @returns The form fields for the `latest_version`
->>>>>>> 9859c7c1
  */
 const EditServiceLatestVersion: FC<Props> = ({
   serviceName,
@@ -60,14 +50,10 @@
 
   const convertedDefaults = useMemo(
     () => ({
-<<<<<<< HEAD
-      access_token: defaults?.access_token || hard_defaults?.access_token,
-=======
       access_token: firstNonDefault(
         defaults?.access_token,
         hard_defaults?.access_token
       ),
->>>>>>> 9859c7c1
       allow_invalid_certs:
         defaults?.allow_invalid_certs ?? hard_defaults?.allow_invalid_certs,
       use_prerelease: defaults?.use_prerelease ?? hard_defaults?.use_prerelease,
