--- conflicted
+++ resolved
@@ -20,15 +20,6 @@
 }
 
 /**
-<<<<<<< HEAD
- * EditServiceDeployedVersion renders the form fields for the deployed version
- *
- * @param serviceName - The name of the service
- * @param original - The original values for the deployed version
- * @param defaults - The default values for the deployed version
- * @param hard_defaults - The hard default values for the deployed version
- * @returns The form fields for the deployed version
-=======
  * Returns the `deployed_version` form fields
  *
  * @param serviceName - The name of the service
@@ -36,7 +27,6 @@
  * @param defaults - The default values
  * @param hard_defaults - The hard default
  * @returns The form fields for the `deployed_version`
->>>>>>> 9859c7c1
  */
 const EditServiceDeployedVersion: FC<Props> = ({
   serviceName,
@@ -47,11 +37,7 @@
   const { setValue } = useFormContext();
 
   // RegEx Template toggle
-<<<<<<< HEAD
-  const templateToggle: boolean | undefined = useWatch({
-=======
   const templateToggle: boolean = useWatch({
->>>>>>> 9859c7c1
     name: "deployed_version.template_toggle",
   });
   useEffect(() => {
@@ -66,15 +52,6 @@
     () => ({
       allow_invalid_certs:
         defaults?.allow_invalid_certs ?? hard_defaults?.allow_invalid_certs,
-<<<<<<< HEAD
-      json: defaults?.json || hard_defaults?.json,
-      password:
-        defaults?.basic_auth?.password || hard_defaults?.basic_auth?.password,
-      regex: defaults?.regex || hard_defaults?.regex,
-      username:
-        defaults?.basic_auth?.username || hard_defaults?.basic_auth?.username,
-=======
->>>>>>> 9859c7c1
     }),
     [defaults, hard_defaults]
   );
@@ -104,20 +81,12 @@
               name="deployed_version.basic_auth.username"
               col_xs={6}
               label="Username"
-<<<<<<< HEAD
-              defaultVal={convertedDefaults.username}
-=======
->>>>>>> 9859c7c1
             />
             <FormItem
               key="password"
               name="deployed_version.basic_auth.password"
               col_xs={6}
               label="Password"
-<<<<<<< HEAD
-              defaultVal={convertedDefaults.password}
-=======
->>>>>>> 9859c7c1
               position="right"
             />
           </Row>
@@ -134,10 +103,6 @@
                 <span className="bold-underline">data.version</span>
               </>
             }
-<<<<<<< HEAD
-            defaultVal={convertedDefaults.json}
-=======
->>>>>>> 9859c7c1
           />
           <FormItem
             name="deployed_version.regex"
@@ -151,10 +116,6 @@
                 <span className="bold-underline">v([0-9.]+)</span>
               </>
             }
-<<<<<<< HEAD
-            defaultVal={convertedDefaults.regex}
-=======
->>>>>>> 9859c7c1
             isRegex
             position="middle"
           />
