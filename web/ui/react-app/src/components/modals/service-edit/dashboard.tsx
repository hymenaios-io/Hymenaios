--- conflicted
+++ resolved
@@ -11,8 +11,6 @@
   hard_defaults?: ServiceDashboardOptionsType;
 }
 
-<<<<<<< HEAD
-=======
 /**
  * Returns the `dashboard` form fields
  *
@@ -20,23 +18,16 @@
  * @param hard_defaults - The hard default values
  * @returns The form fields for the `dashboard` options
  */
->>>>>>> 9859c7c1
 const EditServiceDashboard: FC<Props> = ({ defaults, hard_defaults }) => {
   const convertedDefaults = useMemo(
     () => ({
       auto_approve: defaults?.auto_approve ?? hard_defaults?.auto_approve,
-<<<<<<< HEAD
-      icon: defaults?.icon || hard_defaults?.icon,
-      icon_link_to: defaults?.icon_link_to || hard_defaults?.icon_link_to,
-      web_url: defaults?.web_url || hard_defaults?.web_url,
-=======
       icon: firstNonDefault(defaults?.icon, hard_defaults?.icon),
       icon_link_to: firstNonDefault(
         defaults?.icon_link_to,
         hard_defaults?.icon_link_to
       ),
       web_url: firstNonDefault(defaults?.web_url, hard_defaults?.web_url),
->>>>>>> 9859c7c1
     }),
     [defaults, hard_defaults]
   );
