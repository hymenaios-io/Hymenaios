import { FormItem } from "components/generic/form";

/**
<<<<<<< HEAD
 * REPLACE renders the form fields for the Replace URL Command
 *
 * @param name - The name of the field in the form
 * @returns The form fields for this Replace URL Command
=======
 * Returns the form fields for the `Replace` url_command
 *
 * @param name - The name of the field in the form
 * @returns The form fields for this Replace url_command
>>>>>>> 9859c7c1
 */
const REPLACE = ({ name }: { name: string }) => (
  <>
    <FormItem
      key="old"
      name={`${name}.old`}
      label="Replace"
      smallLabel
      required
      col_xs={7}
      col_sm={4}
      position="middle"
      positionXS="right"
    />
    <FormItem
      key="new"
      name={`${name}.new`}
      label="With"
      smallLabel
      col_sm={4}
      position="right"
    />
  </>
);

export default REPLACE;<|MERGE_RESOLUTION|>--- conflicted
+++ resolved
@@ -1,17 +1,10 @@
 import { FormItem } from "components/generic/form";
 
 /**
-<<<<<<< HEAD
- * REPLACE renders the form fields for the Replace URL Command
- *
- * @param name - The name of the field in the form
- * @returns The form fields for this Replace URL Command
-=======
  * Returns the form fields for the `Replace` url_command
  *
  * @param name - The name of the field in the form
  * @returns The form fields for this Replace url_command
->>>>>>> 9859c7c1
  */
 const REPLACE = ({ name }: { name: string }) => (
   <>
