import { Col, FormControl, FormGroup } from "react-bootstrap";
import { FC, JSX } from "react";

import FormLabel from "./form-label";
import { formPadding } from "./util";
import { useError } from "hooks/errors";
import { useFormContext } from "react-hook-form";

interface FormItemProps {
  name: string;
  required?: boolean;

  col_xs?: number;
  col_sm?: number;
  label?: string;
  tooltip?: string | JSX.Element;

  defaultVal?: string;
  placeholder?: string;

  rows?: number;
  position?: "left" | "middle" | "right";
  positionXS?: "left" | "middle" | "right";
}

/**
<<<<<<< HEAD
 * FormTextArea is a labelled form textarea
=======
 * Returns a form textarea
>>>>>>> 9859c7c1
 *
 * @param name - The name of the form item
 * @param required - Whether the form item is required
 * @param col_xs - The number of columns the form item should take up on extra small screens
 * @param col_sm - The number of columns the form item should take up on small screens
 * @param label - The label of the form item
 * @param tooltip - The tooltip of the form item
 * @param defaultVal - The default value of the form item
 * @param placeholder - The placeholder of the form item
 * @param rows - The number of rows for the textarea
 * @param position - The position of the form item
 * @param positionXS - The position of the form item on extra small screens
<<<<<<< HEAD
 * @returns  A labeled form textarea
=======
 * @returns A form textarea with a label and tooltip
>>>>>>> 9859c7c1
 */
const FormTextArea: FC<FormItemProps> = ({
  name,
  required,

  col_xs = 12,
  col_sm = 6,
  label,
  tooltip,

  defaultVal,
  placeholder,

  rows,
  position = "left",
  positionXS = position,
}) => {
  const { register } = useFormContext();
  const error = useError(name, required);

  const padding = formPadding({ col_xs, col_sm, position, positionXS });

  return (
    <Col xs={col_xs} sm={col_sm} className={`${padding} pt-1 pb-1 col-form`}>
      <FormGroup>
        {label && (
          <FormLabel text={label} tooltip={tooltip} required={required} />
        )}
        <FormControl
          type={"textarea"}
          as="textarea"
          rows={rows}
          placeholder={defaultVal || placeholder}
          autoFocus={false}
          {...register(name, {
            validate: (value: string | undefined) => {
<<<<<<< HEAD
              const testValue = value || defaultVal || "";
              // Validate that it's non-empty (including default value)
              if (required) {
=======
              // Validate that it's non-empty (including default value)
              if (required) {
                const testValue = value || defaultVal || "";
>>>>>>> 9859c7c1
                const validation = /.+/.test(testValue);
                return validation ? true : "Required";
              }
              return true;
            },
          })}
          isInvalid={!!error}
        />
        {error && (
          <small className="error-msg">{error["message"] || "err"}</small>
        )}
      </FormGroup>
    </Col>
  );
};

export default FormTextArea;<|MERGE_RESOLUTION|>--- conflicted
+++ resolved
@@ -24,11 +24,7 @@
 }
 
 /**
-<<<<<<< HEAD
- * FormTextArea is a labelled form textarea
-=======
  * Returns a form textarea
->>>>>>> 9859c7c1
  *
  * @param name - The name of the form item
  * @param required - Whether the form item is required
@@ -41,11 +37,7 @@
  * @param rows - The number of rows for the textarea
  * @param position - The position of the form item
  * @param positionXS - The position of the form item on extra small screens
-<<<<<<< HEAD
- * @returns  A labeled form textarea
-=======
  * @returns A form textarea with a label and tooltip
->>>>>>> 9859c7c1
  */
 const FormTextArea: FC<FormItemProps> = ({
   name,
@@ -82,15 +74,9 @@
           autoFocus={false}
           {...register(name, {
             validate: (value: string | undefined) => {
-<<<<<<< HEAD
-              const testValue = value || defaultVal || "";
-              // Validate that it's non-empty (including default value)
-              if (required) {
-=======
               // Validate that it's non-empty (including default value)
               if (required) {
                 const testValue = value || defaultVal || "";
->>>>>>> 9859c7c1
                 const validation = /.+/.test(testValue);
                 return validation ? true : "Required";
               }
