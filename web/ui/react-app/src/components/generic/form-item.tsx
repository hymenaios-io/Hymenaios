import { Col, FormControl, FormGroup } from "react-bootstrap";
import { FC, JSX } from "react";

import FormLabel from "./form-label";
import { formPadding } from "./util";
import { useError } from "hooks/errors";
import { useFormContext } from "react-hook-form";

interface FormItemProps {
  name: string;
  registerParams?: Record<string, unknown>;
  required?: boolean | string;
  unique?: boolean;

  col_xs?: number;
  col_sm?: number;
  label?: string;
  smallLabel?: boolean;
  tooltip?: string | JSX.Element;
  type?: "text" | "number" | "url";

  isNumber?: boolean;
  isRegex?: boolean;
  isURL?: boolean;
  defaultVal?: string;
  placeholder?: string;

  position?: "left" | "middle" | "right";
  positionXS?: "left" | "middle" | "right";
}

/**
<<<<<<< HEAD
 * FormItem is a labelled form item
=======
 * Returns a form item
>>>>>>> 9859c7c1
 *
 * @param name - The name of the form item
 * @param registerParams - Additional parameters for the form item
 * @param required - Whether the form item is required
 * @param unique - Whether the form item should be unique
 * @param col_xs - The number of columns the form item should take up on extra small screens
 * @param col_sm - The number of columns the form item should take up on small screens
 * @param label - The label of the form item
 * @param smallLabel - Whether the label should be small
 * @param tooltip - The tooltip of the form item
 * @param type - The type of the form item
 * @param isNumber - Whether the form item should be a number
 * @param isRegex - Whether the form item should be a regex
 * @param isURL - Whether the form item should be a URL
 * @param defaultVal - The default value of the form item
 * @param placeholder - The placeholder of the form item
 * @param position - The position of the form item
 * @param positionXS - The position of the form item on extra small screens
<<<<<<< HEAD
 * @returns A labeled form item
=======
 * @returns A form item at name with a label and tooltip
>>>>>>> 9859c7c1
 */
const FormItem: FC<FormItemProps> = ({
  name,
  registerParams = {},
  required = false,
  unique,

  col_xs = 12,
  col_sm = 6,
  label,
  smallLabel,
  tooltip,
  type = "text",

  isNumber,
  isRegex,
  isURL,
  defaultVal,
  placeholder,

  position = "left",
  positionXS = position,
}) => {
  const { getValues, register } = useFormContext();
  const error = useError(
    name,
    required || isNumber || isRegex || isURL || registerParams["validate"]
      ? true
      : false
  );

  const padding = formPadding({ col_xs, col_sm, position, positionXS });

  return (
    <Col xs={col_xs} sm={col_sm} className={`${padding} pt-1 pb-1 col-form`}>
      <FormGroup>
        {label && (
          <FormLabel
            text={label}
            tooltip={tooltip}
            required={required !== false}
            small={!!smallLabel}
          />
        )}
        <FormControl
          type={type}
          placeholder={defaultVal || placeholder}
          autoFocus={false}
          {...register(name, {
            validate: (value: string | undefined) => {
              let validation = true;
              const testValue = value || defaultVal || "";

              // Validate that it's non-empty (including default value)
              if (required) {
                validation = /.+/.test(testValue);
                if (!validation)
                  return required === true ? "Required" : required;
              }

              // Validate that it's a number
              if (isNumber) {
                validation = !isNaN(Number(testValue));
                if (!validation) return "Must be a number";
              }

<<<<<<< HEAD
=======
              // Validate that it's valid RegEx
              if (isRegex) {
                try {
                  new RegExp(testValue);
                } catch (error) {
                  return "Invalid RegEx";
                }
              }

>>>>>>> 9859c7c1
              // Validate that it's a URL (with prefix)
              if (isURL) {
                try {
                  validation = required
                    ? new URL(testValue).protocol.startsWith("http")
                    : true;
                  if (!validation)
                    return "Invalid URL - http(s):// prefix required";
                } catch (error) {
                  return "Invalid URL";
                }
              }

<<<<<<< HEAD
              // Validate that it's valid RegEx
              if (isRegex) {
                try {
                  new RegExp(testValue);
                } catch (error) {
                  return "Invalid RegEx";
                }
              }

=======
>>>>>>> 9859c7c1
              // Should be unique if it's changed from the default
              if (unique && testValue !== defaultVal) {
                const parts = name.split(".");
                const parent = parts.slice(0, parts.length - 2).join(".");
                const values = getValues(parent);
                const uniqueName = parts[parts.length - 1];
                validation =
                  value === ""
                    ? false
                    : values &&
                      values
                        .map(
                          (item: { [x: string]: string }) => item[uniqueName]
                        )
                        .filter((item: string) => item === value).length === 1;
                return validation || "Must be unique";
              }

              return validation;
            },
            ...registerParams,
          })}
          isInvalid={!!error}
        />
        {error && (
          <small className="error-msg">{error["message"] || "err"}</small>
        )}
      </FormGroup>
    </Col>
  );
};

export default FormItem;<|MERGE_RESOLUTION|>--- conflicted
+++ resolved
@@ -30,11 +30,7 @@
 }
 
 /**
-<<<<<<< HEAD
- * FormItem is a labelled form item
-=======
  * Returns a form item
->>>>>>> 9859c7c1
  *
  * @param name - The name of the form item
  * @param registerParams - Additional parameters for the form item
@@ -53,11 +49,7 @@
  * @param placeholder - The placeholder of the form item
  * @param position - The position of the form item
  * @param positionXS - The position of the form item on extra small screens
-<<<<<<< HEAD
- * @returns A labeled form item
-=======
  * @returns A form item at name with a label and tooltip
->>>>>>> 9859c7c1
  */
 const FormItem: FC<FormItemProps> = ({
   name,
@@ -124,8 +116,6 @@
                 if (!validation) return "Must be a number";
               }
 
-<<<<<<< HEAD
-=======
               // Validate that it's valid RegEx
               if (isRegex) {
                 try {
@@ -135,7 +125,6 @@
                 }
               }
 
->>>>>>> 9859c7c1
               // Validate that it's a URL (with prefix)
               if (isURL) {
                 try {
@@ -149,18 +138,6 @@
                 }
               }
 
-<<<<<<< HEAD
-              // Validate that it's valid RegEx
-              if (isRegex) {
-                try {
-                  new RegExp(testValue);
-                } catch (error) {
-                  return "Invalid RegEx";
-                }
-              }
-
-=======
->>>>>>> 9859c7c1
               // Should be unique if it's changed from the default
               if (unique && testValue !== defaultVal) {
                 const parts = name.split(".");
