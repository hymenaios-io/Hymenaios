import { NotificationContext } from "contexts/notification";
import { useContext } from "react";

/**
<<<<<<< HEAD
 * useNotifications is a hook to use the NotificationContext
 *
 * @returns The NotificationContext
=======
 * @returns The notifications context
>>>>>>> 9859c7c1
 */
const useNotifications = () => {
  return useContext(NotificationContext);
};

export default useNotifications;<|MERGE_RESOLUTION|>--- conflicted
+++ resolved
@@ -2,13 +2,7 @@
 import { useContext } from "react";
 
 /**
-<<<<<<< HEAD
- * useNotifications is a hook to use the NotificationContext
- *
- * @returns The NotificationContext
-=======
  * @returns The notifications context
->>>>>>> 9859c7c1
  */
 const useNotifications = () => {
   return useContext(NotificationContext);
