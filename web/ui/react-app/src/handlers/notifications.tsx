--- conflicted
+++ resolved
@@ -7,16 +7,9 @@
 }
 
 /**
-<<<<<<< HEAD
- * handleNotifications handles notifications for events
- *
- * @param props - The evemt tp ptocess
- * @returns void
-=======
  * Adds a notification based on the event type and subtype
  *
  * @param props - The event and the function to add a notification
->>>>>>> 9859c7c1
  */
 export const handleNotifications = (props: Props) => {
   if (props.event.page !== "APPROVALS") return;
