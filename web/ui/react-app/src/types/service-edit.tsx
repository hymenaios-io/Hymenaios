import {
  BasicAuthType,
  DefaultsType,
  Dict,
  DockerFilterType,
  HeaderType,
  NotifyHeaderType,
  NotifyNtfyAction,
  NotifyOpsGenieTarget,
  NotifyOptionsType,
  NotifyType,
  NotifyTypes,
  NotifyURLFieldsType,
  ServiceDashboardOptionsType,
  ServiceOptionsType,
  StringFieldArray,
<<<<<<< HEAD
=======
  StringStringMap,
>>>>>>> 9859c7c1
  URLCommandType,
  WebHookType,
} from "./config";

export interface ServiceEditModalData {
  service?: ServiceEditType;
}

export interface ServiceEditOtherData {
  webhook?: Dict<WebHookType>;
  notify?: Dict<NotifyType>;
  defaults?: DefaultsType;
  hard_defaults?: DefaultsType;
}

export interface ServiceEditType {
  // eslint-disable-next-line @typescript-eslint/no-explicit-any
  [key: string]: any;
  comment?: string;
  options?: ServiceOptionsType;
  latest_version?: LatestVersionLookupEditType;
  deployed_version?: DeployedVersionLookupEditType;
  command?: EditCommandType[];
  webhook?: WebHookEditType[];
  notify?: NotifyEditType[];
  dashboard?: ServiceDashboardOptionsType;
}

export interface EditCommandType {
  args: ArgType[];
}

export interface ArgType {
  arg: string;
}

export interface ServiceRefreshType {
  version?: string;
  error?: string;
  timestamp: string;
}

export interface LatestVersionLookupEditType {
  [key: string]:
    | string
    | boolean
    | undefined
    | URLCommandType[]
    | LatestVersionFiltersEditType;
  type?: "github" | "url";
  url?: string;
  access_token?: string;
  allow_invalid_certs?: boolean;
  use_prerelease?: boolean;
  url_commands?: URLCommandType[];
  require?: LatestVersionFiltersEditType;
}
export interface LatestVersionFiltersEditType {
  [key: string]: string | string[] | ArgType[] | DockerFilterType | undefined;
  command?: ArgType[] | string[];
  docker?: DockerFilterType;
  regex_content?: string;
  regex_version?: string;
}

export interface DeployedVersionLookupEditType {
  [key: string]:
    | string
    | boolean
    | undefined
    | BasicAuthType
    | HeaderEditType[];
  url?: string;
  allow_invalid_certs?: boolean;
  basic_auth?: BasicAuthType;
  headers?: HeaderEditType[];
  json?: string;
  regex?: string;
}

export interface NotifyEditType {
  name?: string;
  oldIndex?: string;

  type?: NotifyTypes;
  options?: NotifyOptionsType;
  url_fields?: NotifyURLFieldsType;
  params?: NotifyParamsType;
}

export interface HeaderEditType extends HeaderType {
  oldIndex?: number; // Index of existing secret
}

export interface WebHookEditType extends WebHookType {
  oldIndex?: string; // Index of existing secret
}

export interface NotifyParamsType {
  [key: string]:
    | undefined
    | string
    | number
    | boolean
    | StringFieldArray
    | NotifyNtfyAction[]
    | NotifyOpsGenieTarget[]
<<<<<<< HEAD
    | NotifyHeaderType[];
=======
    | HeaderType[];
>>>>>>> 9859c7c1
}

/////////////////////////////////
//             API             //
/////////////////////////////////
export interface ServiceEditAPIType {
  comment?: string;
  options?: ServiceOptionsType;
  latest_version?: LatestVersionLookupEditType;
  deployed_version?: DeployedVersionLookupEditType;
  command?: string[][];
  webhook?: WebHookEditType[];
  notify?: NotifyEditAPIType[];
  dashboard?: ServiceDashboardOptionsType;
}

export interface NotifyEditAPIType {
  name?: string;

  type?: NotifyTypes;
  options?: NotifyOptionsType;
<<<<<<< HEAD
  url_fields?: {
    [key: string]: string;
  };
  params?: {
    [key: string]: string;
  };
=======
  url_fields?: StringStringMap;
  params?: StringStringMap;
>>>>>>> 9859c7c1
}<|MERGE_RESOLUTION|>--- conflicted
+++ resolved
@@ -4,20 +4,12 @@
   Dict,
   DockerFilterType,
   HeaderType,
-  NotifyHeaderType,
-  NotifyNtfyAction,
-  NotifyOpsGenieTarget,
   NotifyOptionsType,
   NotifyType,
   NotifyTypes,
-  NotifyURLFieldsType,
   ServiceDashboardOptionsType,
   ServiceOptionsType,
-  StringFieldArray,
-<<<<<<< HEAD
-=======
   StringStringMap,
->>>>>>> 9859c7c1
   URLCommandType,
   WebHookType,
 } from "./config";
@@ -98,14 +90,8 @@
   regex?: string;
 }
 
-export interface NotifyEditType {
-  name?: string;
+export interface NotifyEditType extends NotifyType {
   oldIndex?: string;
-
-  type?: NotifyTypes;
-  options?: NotifyOptionsType;
-  url_fields?: NotifyURLFieldsType;
-  params?: NotifyParamsType;
 }
 
 export interface HeaderEditType extends HeaderType {
@@ -114,22 +100,6 @@
 
 export interface WebHookEditType extends WebHookType {
   oldIndex?: string; // Index of existing secret
-}
-
-export interface NotifyParamsType {
-  [key: string]:
-    | undefined
-    | string
-    | number
-    | boolean
-    | StringFieldArray
-    | NotifyNtfyAction[]
-    | NotifyOpsGenieTarget[]
-<<<<<<< HEAD
-    | NotifyHeaderType[];
-=======
-    | HeaderType[];
->>>>>>> 9859c7c1
 }
 
 /////////////////////////////////
@@ -151,15 +121,6 @@
 
   type?: NotifyTypes;
   options?: NotifyOptionsType;
-<<<<<<< HEAD
-  url_fields?: {
-    [key: string]: string;
-  };
-  params?: {
-    [key: string]: string;
-  };
-=======
   url_fields?: StringStringMap;
   params?: StringStringMap;
->>>>>>> 9859c7c1
 }