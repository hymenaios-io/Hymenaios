import { ReactElement, useEffect, useState } from "react";

import { FontAwesomeIcon } from "@fortawesome/react-fontawesome";
import { faCircleNotch } from "@fortawesome/free-solid-svg-icons";
import { fetchJSON } from "utils";
import { stringify } from "yaml";
import { useDelayedRender } from "hooks/delayed-render";
import { useQuery } from "@tanstack/react-query";

/**
 * @returns The configuration page, which includes a preformatted YAML object of the config.yml.
 */
export const Config = (): ReactElement => {
  const delayedRender = useDelayedRender(750);
  const [mutatedData, setMutatedData] = useState<
    // eslint-disable-next-line @typescript-eslint/no-explicit-any
    undefined | Record<string, any>
  >(undefined);
  // eslint-disable-next-line @typescript-eslint/no-explicit-any
  const { data, isFetching } = useQuery<Record<string, any>>({
    queryKey: ["config"],
<<<<<<< HEAD
    queryFn: () => fetchJSON({url:"api/v1/config"}),
=======
    queryFn: () => fetchJSON({ url: `api/v1/config` }),
>>>>>>> 9859c7c1
    staleTime: 0,
  });

  useEffect(() => {
    if (!isFetching && data) {
      setMutatedData(updateConfig(data));
    }
  }, [data]);

  return (
    <>
      <h2
        style={{
          display: "inline-block",
        }}
      >
        Configuration
        {isFetching &&
          delayedRender(() => (
            <div
              style={{
                display: "inline-block",
                justifyContent: "center",
                alignItems: "center",
                height: "2rem",
                paddingLeft: "1rem",
              }}
            >
              <FontAwesomeIcon
                icon={faCircleNotch}
                className="fa-spin"
                style={{
                  height: "100%",
                }}
              />
            </div>
          ))}
      </h2>
      {mutatedData && <pre className="config">{stringify(mutatedData)}</pre>}
    </>
  );
};

/**
 * Recursively trims the object, removing empty objects.
 *
 * @param obj - The object to trim
 * @param path - The path of the object
 * @returns The trimmed object
 */
const trimConfig = (
  // eslint-disable-next-line @typescript-eslint/no-explicit-any
  obj: Record<string, any>,
  path = ""
  // eslint-disable-next-line @typescript-eslint/no-explicit-any
): Record<string, any> => {
  for (const key in obj) {
    if (typeof obj[key] === "object" && obj[key] !== null) {
      obj[key] = trimConfig(obj[key], `${path}.${key}`);
      if (
        Object.keys(obj[key]).length === 0 &&
        !(
          (path.startsWith(".service") &&
            (path.endsWith("notify") || path.endsWith("webhook"))) ||
          (path.startsWith(".defaults.service") && path.endsWith("notify")) ||
          path.endsWith("webhook")
        )
      )
        delete obj[key];
    }
  }
  return obj;
};

/**
 * Orders the services in the object according to the order array.
 *
 * @param object - The object to order
 * @param order - The ordering to apply
 * @returns The ordered object
 */
const orderServices = <T extends Record<string, unknown>>(
  object: T,
  order?: Array<keyof T>
): T => {
  if (!order) return object;
  const orderedObject = {} as T;
  order.forEach((key) => {
    if (object.hasOwnProperty(key)) orderedObject[key] = object[key];
  });
  return orderedObject;
};

/**
 * Updates the configuration object, ordering the services and removing the order key.
 *
 * @param config - The configuration object
 * @returns The configuration object with the services ordered and the order key removed
 */
// eslint-disable-next-line @typescript-eslint/no-explicit-any
const updateConfig = (config: Record<string, any>) => {
  trimConfig(config);
  config.service = orderServices(config.service, config.order);
  delete config.order;

  return config;
};<|MERGE_RESOLUTION|>--- conflicted
+++ resolved
@@ -19,11 +19,7 @@
   // eslint-disable-next-line @typescript-eslint/no-explicit-any
   const { data, isFetching } = useQuery<Record<string, any>>({
     queryKey: ["config"],
-<<<<<<< HEAD
-    queryFn: () => fetchJSON({url:"api/v1/config"}),
-=======
     queryFn: () => fetchJSON({ url: `api/v1/config` }),
->>>>>>> 9859c7c1
     staleTime: 0,
   });
 
