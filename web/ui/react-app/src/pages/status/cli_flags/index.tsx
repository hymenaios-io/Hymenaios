import { Placeholder, Table } from "react-bootstrap";
import { ReactElement, useEffect, useState } from "react";

import { Dictionary } from "types/util";
import { FontAwesomeIcon } from "@fortawesome/react-fontawesome";
import { faCircleNotch } from "@fortawesome/free-solid-svg-icons";
import { fetchJSON } from "utils";
import { useDelayedRender } from "hooks/delayed-render";
import { useQuery } from "@tanstack/react-query";

/**
 * @returns The CLI flags page, which includes a table of all the command-line flags.
 */
export const Flags = (): ReactElement => {
  const delayedRender = useDelayedRender(750);
  const [flags, setFlags] =
    useState<Dictionary<string | boolean | undefined>>();

  const { data, isFetching } = useQuery<
    Dictionary<string | boolean | undefined>
  >({
    queryKey: ["flags"],
<<<<<<< HEAD
    queryFn: () => fetchJSON({url: "api/v1/flags"}),
=======
    queryFn: () => fetchJSON({ url: `api/v1/flags` }),
>>>>>>> 9859c7c1
    staleTime: Infinity,
  });

  useEffect(() => {
    if (!isFetching && data) setFlags(data);
  }, [data]);

  return (
    <>
      <h2
        style={{
          display: "inline-block",
        }}
      >
        Command-Line Flags
        {flags === undefined &&
          delayedRender(() => (
            <div
              style={{
                display: "inline-block",
                justifyContent: "center",
                alignItems: "center",
                height: "2rem",
                paddingLeft: "1rem",
              }}
            >
              <FontAwesomeIcon
                icon={faCircleNotch}
                className="fa-spin"
                style={{
                  height: "100%",
                }}
              />
            </div>
          ))}
      </h2>
      <Table striped bordered>
        <thead>
          <tr>
            <th>Flag</th>
            <th>Value</th>
          </tr>
        </thead>
        <tbody>
          {flags === undefined
            ? [...Array.from(Array(9).keys())].map((num) => (
                <tr key={num}>
                  <th style={{ width: "35%" }}>
                    {delayedRender(() => (
                      <Placeholder xs={4} />
                    ))}
                    &nbsp;
                  </th>
                  <td>
                    {delayedRender(() => (
                      <Placeholder xs={3} />
                    ))}
                  </td>
                </tr>
              ))
            : Object.entries(flags).map(([k, v]) => {
                return (
                  <tr key={k}>
                    <th style={{ width: "35%" }}>{`-${k}`}</th>
                    <td>{v === null ? "" : `${v}`}</td>
                  </tr>
                );
              })}
        </tbody>
      </Table>
    </>
  );
};<|MERGE_RESOLUTION|>--- conflicted
+++ resolved
@@ -20,11 +20,7 @@
     Dictionary<string | boolean | undefined>
   >({
     queryKey: ["flags"],
-<<<<<<< HEAD
-    queryFn: () => fetchJSON({url: "api/v1/flags"}),
-=======
     queryFn: () => fetchJSON({ url: `api/v1/flags` }),
->>>>>>> 9859c7c1
     staleTime: Infinity,
   });
 
