// Copyright [2022] [Argus]
//
// Licensed under the Apache License, Version 2.0 (the "License");
// you may not use this file except in compliance with the License.
// You may obtain a copy of the License at
//
// http://www.apache.org/licenses/LICENSE-2.0
//
// Unless required by applicable law or agreed to in writing, software
// distributed under the License is distributed on an "AS IS" BASIS,
// WITHOUT WARRANTIES OR CONDITIONS OF ANY KIND, either express or implied.
// See the License for the specific language governing permissions and
// limitations under the License.

package webhook

import (
	"context"

	"fmt"
	"io/ioutil"
	"net/http"
	"strconv"
	"time"

	"github.com/release-argus/Argus/utils"
	metrics "github.com/release-argus/Argus/web/metrics"
)

// Send every WebHook in this Slice with a delay between each webhook.
func (w *Slice) Send(
	serviceInfo utils.ServiceInfo,
	useDelay bool,
) (errs error) {
	if w == nil {
		return
	}

	errChan := make(chan error)
	for index := range *w {
		go func(webhook *WebHook) {
			errChan <- webhook.Send(serviceInfo, useDelay)
		}((*w)[index])

		// Space out WebHook send starts.
		time.Sleep(3 * time.Second)
	}

	for range *w {
		err := <-errChan
		if err != nil {
			errs = fmt.Errorf("%s\n%w", utils.ErrorToString(errs), err)
		}
	}
	return
}

// Send the WebHook MaxTries number of times until a success.
func (w *WebHook) Send(
	serviceInfo utils.ServiceInfo,
	useDelay bool,
) (errs error) {
	logFrom := utils.LogFrom{Primary: *w.ID, Secondary: serviceInfo.ID} // For logging
	triesLeft := w.GetMaxTries()                                        // Number of times to send WebHook (until DesiredStatusCode received).

	if useDelay {
		// Delay sending the WebHook message by the defined interval.
		msg := fmt.Sprintf("Sleeping for %s before sending the WebHook", w.GetDelay())
		jLog.Info(msg, logFrom, (w.GetDelay() != "0s"))
		time.Sleep(w.GetDelayDuration())
	}

	for {
		err := w.try(logFrom)

		// SUCCESS!
		if err == nil {
			metrics.IncreasePrometheusCounterActions(metrics.WebHookMetric, *w.ID, serviceInfo.ID, "", "SUCCESS")
			failed := false
			w.Failed = &failed
			w.AnnounceSend()
			return nil
		}

		// FAIL!
		jLog.Error(err, logFrom, true)
		metrics.IncreasePrometheusCounterActions(metrics.WebHookMetric, *w.ID, serviceInfo.ID, "", "FAIL")
		triesLeft--
		errs = fmt.Errorf("%s\n%w", utils.ErrorToString(errs), err)

		// Give up after MaxTries.
		if triesLeft == 0 {
			err := fmt.Errorf("failed %d times to send the WebHook (%s)", w.GetMaxTries(), *w.ID)
			jLog.Error(err, logFrom, true)
			failed := true
			w.Failed = &failed
			w.AnnounceSend()
			if !w.GetSilentFails() {
<<<<<<< HEAD
				//#nosec G104 -- Errors will be logged to CL
				//nolint:errcheck // Errors will be logged to CL
				w.Notifiers.Shoutrrr.Send("WebHook fail", err.Error(), &serviceInfo)
=======
				//#nosec G104 -- Errors will be logged to console
				//nolint:errcheck // ^
				w.Notifiers.Gotify.Send("WebHook fail", err.Error(), &serviceInfo)
				//#nosec G104 -- Errors will be logged to console
				//nolint:errcheck // ^
				w.Notifiers.Slack.Send(err.Error(), &serviceInfo)
>>>>>>> fb109d1e
			}
			return
		}
		// Space out retries.
		time.Sleep(10 * time.Second)
	}
}

// try to send a WebHook to its URL with the body SHA1 and SHA256 encrypted with its Secret.
// It also simulates other GitHub headers and returns when an error is encountered.
func (w *WebHook) try(logFrom utils.LogFrom) (err error) {
	req := w.GetRequest()
	if req == nil {
		err = fmt.Errorf("failed to get *http.request for webhook")
		return
	}

	ctx, cancel := context.WithTimeout(context.Background(), 5*time.Second)
	req = req.WithContext(ctx)
	defer cancel()

	resp, err := http.DefaultClient.Do(req)
	if err != nil {
		// If verbose or above, print the error every time
		err = fmt.Errorf("WebHook:\n%s", err)
		jLog.Error(err, logFrom, (jLog.Level > 2))
		return
	}
	defer resp.Body.Close()

	// SUCCESS
	desiredStatusCode := w.GetDesiredStatusCode()
	if resp.StatusCode == desiredStatusCode || (desiredStatusCode == 0 && (strconv.Itoa(resp.StatusCode)[:1] == "2")) {
		msg := fmt.Sprintf("(%d) WebHook received", resp.StatusCode)
		jLog.Info(msg, logFrom, true)
		return
	}

	// FAIL
	body, _ := ioutil.ReadAll(resp.Body)

	// Pretty desiredStatusCode.
	prettyStatusCode := strconv.Itoa(desiredStatusCode)
	if prettyStatusCode == "0" {
		prettyStatusCode = "2XX"
	}

	return fmt.Errorf(
		"%sWebHook didn't %s:\n%s\n%s", utils.FormatMessageSource(logFrom),
		prettyStatusCode,
		resp.Status,
		body,
	)
}

func (n *Notifiers) Send(title string, message string, serviceInfo *utils.ServiceInfo) error {
	if n == nil {
		return nil
	}

	return (*n.Shoutrrr).Send(title, message, serviceInfo)
}<|MERGE_RESOLUTION|>--- conflicted
+++ resolved
@@ -96,18 +96,9 @@
 			w.Failed = &failed
 			w.AnnounceSend()
 			if !w.GetSilentFails() {
-<<<<<<< HEAD
 				//#nosec G104 -- Errors will be logged to CL
-				//nolint:errcheck // Errors will be logged to CL
+				//nolint:errcheck // ^
 				w.Notifiers.Shoutrrr.Send("WebHook fail", err.Error(), &serviceInfo)
-=======
-				//#nosec G104 -- Errors will be logged to console
-				//nolint:errcheck // ^
-				w.Notifiers.Gotify.Send("WebHook fail", err.Error(), &serviceInfo)
-				//#nosec G104 -- Errors will be logged to console
-				//nolint:errcheck // ^
-				w.Notifiers.Slack.Send(err.Error(), &serviceInfo)
->>>>>>> fb109d1e
 			}
 			return
 		}
