{
  "name": "commit-check",
  "version": "0.18.0",
  "description": "",
  "main": "index.js",
  "scripts": {
    "test": "echo \"Error: no test specified\" && exit 1",
    "prepare": "husky",
    "release": "standard-version --tag-prefix '' --sign"
  },
  "author": "",
  "license": "ISC",
  "devDependencies": {
<<<<<<< HEAD
    "husky": "^9.1.7",
    "standard-version": "^9.5.0"
  },
  "dependencies": {
    "@commitlint/cli": "^19.6.1",
    "@commitlint/config-conventional": "^19.6.0"
=======
    "husky": "^9.1.6",
    "standard-version": "^9.5.0"
  },
  "dependencies": {
    "@commitlint/cli": "^19.5.0",
    "@commitlint/config-conventional": "^19.5.0",
    "commit-check": "file:"
>>>>>>> 59d88db8
  }
}<|MERGE_RESOLUTION|>--- conflicted
+++ resolved
@@ -11,21 +11,11 @@
   "author": "",
   "license": "ISC",
   "devDependencies": {
-<<<<<<< HEAD
     "husky": "^9.1.7",
     "standard-version": "^9.5.0"
   },
   "dependencies": {
     "@commitlint/cli": "^19.6.1",
     "@commitlint/config-conventional": "^19.6.0"
-=======
-    "husky": "^9.1.6",
-    "standard-version": "^9.5.0"
-  },
-  "dependencies": {
-    "@commitlint/cli": "^19.5.0",
-    "@commitlint/config-conventional": "^19.5.0",
-    "commit-check": "file:"
->>>>>>> 59d88db8
   }
 }