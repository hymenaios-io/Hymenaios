--- conflicted
+++ resolved
@@ -86,11 +86,7 @@
 
 // GetActive will return whether the Service is Active or not (default = true)
 func (s *Service) GetActive() bool {
-<<<<<<< HEAD
-	return utils.EvalBoolPtr(s.Active, true)
-=======
 	return utils.EvalNilPtr(s.Active, true)
->>>>>>> f1749cab
 }
 
 // GetAllowInvalidCerts returns whether invalid HTTPS certs are allowed.
