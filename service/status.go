// Copyright [2022] [Argus]
//
// Licensed under the Apache License, Version 2.0 (the "License");
// you may not use this file except in compliance with the License.
// You may obtain a copy of the License at
//
// http://www.apache.org/licenses/LICENSE-2.0
//
// Unless required by applicable law or agreed to in writing, software
// distributed under the License is distributed on an "AS IS" BASIS,
// WITHOUT WARRANTIES OR CONDITIONS OF ANY KIND, either express or implied.
// See the License for the specific language governing permissions and
// limitations under the License.

package service

import (
	"fmt"
	"time"

	"github.com/release-argus/Argus/notifiers/shoutrrr"
	"github.com/release-argus/Argus/utils"
	"github.com/release-argus/Argus/webhook"
)

// Status is the current state of the Service element (version and regex misses).
type Status struct {
<<<<<<< HEAD
	ApprovedVersion         string       `yaml:"approved_version,omitempty"`          // The version that's been approved
	CurrentVersion          string       `yaml:"current_version,omitempty"`           // Track the current version of the service from the last successful WebHook.
	CurrentVersionTimestamp string       `yaml:"current_version_timestamp,omitempty"` // UTC timestamp of CurrentVersion being changed.
	LatestVersion           string       `yaml:"latest_version,omitempty"`            // Latest version found from query().
	LatestVersionTimestamp  string       `yaml:"latest_version_timestamp,omitempty"`  // UTC timestamp of LatestVersion being changed.
	LastQueried             string       `yaml:"-"`                                   // UTC timestamp that version was last queried/checked.
	RegexMissesContent      uint         `yaml:"-"`                                   // Counter for the number of regex misses on URL content.
	RegexMissesVersion      uint         `yaml:"-"`                                   // Counter for the number of regex misses on version.
	Fails                   *StatusFails `yaml:"-"`                                   // Track the Shoutrrr/WebHook fails
=======
	ApprovedVersion          string       `yaml:"approved_version,omitempty"`           // The version that's been approved
	DeployedVersion          string       `yaml:"deployed_version,omitempty"`           // Track the deployed version of the service from the last successful WebHook.
	DeployedVersionTimestamp string       `yaml:"deployed_version_timestamp,omitempty"` // UTC timestamp of DeployedVersion being changed.
	LatestVersion            string       `yaml:"latest_version,omitempty"`             // Latest version found from query().
	LatestVersionTimestamp   string       `yaml:"latest_version_timestamp,omitempty"`   // UTC timestamp of LatestVersion being changed.
	LastQueried              string       `yaml:"-"`                                    // UTC timestamp that version was last queried/checked.
	RegexMissesContent       uint         `yaml:"-"`                                    // Counter for the number of regex misses on URL content.
	RegexMissesVersion       uint         `yaml:"-"`                                    // Counter for the number of regex misses on version.
	Fails                    *StatusFails `yaml:"-"`                                    // Track the Gotify/Slack/WebHook fails
	// TODO: Remove V
	CurrentVersion          string `yaml:"current_version,omitempty"`           // Track the current version of the service from the last successful WebHook.
	CurrentVersionTimestamp string `yaml:"current_version_timestamp,omitempty"` // UTC timestamp that the current version change was noticed.
>>>>>>> 6ca95c19
}

// StatusFails keeps track of whether any of the notifications failed on the last version change.
type StatusFails struct {
	Shoutrrr *[]bool `yaml:"-"` // Track whether any of the Slice failed.
	WebHook  *[]bool `yaml:"-"` // Track whether any of the WebHookSlice failed.
}

// Init initialises the Status vars when more than the default value is needed.
func (s *Status) Init(
	shoutrrrs *shoutrrr.Slice,
	webhooks *webhook.Slice,
) {
	s.Fails = new(StatusFails)
	if shoutrrrs != nil {
		shoutrrrFails := make([]bool, len(*shoutrrrs))
		s.Fails.Shoutrrr = &shoutrrrFails
	}
	if webhooks != nil {
		webhookFails := make([]bool, len(*webhooks))
		s.Fails.WebHook = &webhookFails
	}
}

// SetDeployedVersion will set DeployedVersion as well as DeployedVersionTimestamp.
func (s *Status) SetDeployedVersion(version string) {
	s.DeployedVersion = version
	s.DeployedVersionTimestamp = time.Now().UTC().Format(time.RFC3339)
}

// SetLastQueried will update LastQueried to now.
func (s *Status) SetLastQueried() {
	s.LastQueried = time.Now().UTC().Format(time.RFC3339)
}

// SetLatestVersion will set LatestVersion to `version` and LatestVersionTimestamp to s.LastQueried.
func (s *Status) SetLatestVersion(version string) {
	s.LatestVersion = version
	s.LatestVersionTimestamp = s.LastQueried
}

// Print will print the Status.
func (s *Status) Print(prefix string) {
	utils.PrintlnIfNotDefault(s.ApprovedVersion, fmt.Sprintf("%sapproved_version: %s", prefix, s.ApprovedVersion))
	utils.PrintlnIfNotDefault(s.DeployedVersion, fmt.Sprintf("%sdeployed_version: %s", prefix, s.DeployedVersion))
	utils.PrintlnIfNotDefault(s.DeployedVersionTimestamp, fmt.Sprintf("%sdeployed_version_timestamp: %q", prefix, s.DeployedVersionTimestamp))
	utils.PrintlnIfNotDefault(s.LatestVersion, fmt.Sprintf("%slatest_version: %s", prefix, s.LatestVersion))
	utils.PrintlnIfNotDefault(s.LatestVersionTimestamp, fmt.Sprintf("%slatest_version_timestamp: %q", prefix, s.LatestVersionTimestamp))
}<|MERGE_RESOLUTION|>--- conflicted
+++ resolved
@@ -25,17 +25,6 @@
 
 // Status is the current state of the Service element (version and regex misses).
 type Status struct {
-<<<<<<< HEAD
-	ApprovedVersion         string       `yaml:"approved_version,omitempty"`          // The version that's been approved
-	CurrentVersion          string       `yaml:"current_version,omitempty"`           // Track the current version of the service from the last successful WebHook.
-	CurrentVersionTimestamp string       `yaml:"current_version_timestamp,omitempty"` // UTC timestamp of CurrentVersion being changed.
-	LatestVersion           string       `yaml:"latest_version,omitempty"`            // Latest version found from query().
-	LatestVersionTimestamp  string       `yaml:"latest_version_timestamp,omitempty"`  // UTC timestamp of LatestVersion being changed.
-	LastQueried             string       `yaml:"-"`                                   // UTC timestamp that version was last queried/checked.
-	RegexMissesContent      uint         `yaml:"-"`                                   // Counter for the number of regex misses on URL content.
-	RegexMissesVersion      uint         `yaml:"-"`                                   // Counter for the number of regex misses on version.
-	Fails                   *StatusFails `yaml:"-"`                                   // Track the Shoutrrr/WebHook fails
-=======
 	ApprovedVersion          string       `yaml:"approved_version,omitempty"`           // The version that's been approved
 	DeployedVersion          string       `yaml:"deployed_version,omitempty"`           // Track the deployed version of the service from the last successful WebHook.
 	DeployedVersionTimestamp string       `yaml:"deployed_version_timestamp,omitempty"` // UTC timestamp of DeployedVersion being changed.
@@ -48,7 +37,6 @@
 	// TODO: Remove V
 	CurrentVersion          string `yaml:"current_version,omitempty"`           // Track the current version of the service from the last successful WebHook.
 	CurrentVersionTimestamp string `yaml:"current_version_timestamp,omitempty"` // UTC timestamp that the current version change was noticed.
->>>>>>> 6ca95c19
 }
 
 // StatusFails keeps track of whether any of the notifications failed on the last version change.
